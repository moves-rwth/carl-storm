/**
 * @file cad/Constraint.h
 * @ingroup cad
 * @author Gereon Kremer <gereon.kremer@cs.rwth-aachen.de>
 * 
 * Contains the Constraint class.
 */

#pragma once

#include <cassert>
#include <set>
#include <vector>

#include "../core/logging.h"
#include "../core/MultivariatePolynomial.h"
#include "../core/RealAlgebraicPoint.h"
#include "../core/RealAlgebraicNumberEvaluation.h"
#include "../core/Sign.h"
#include "../core/Variable.h"
#include "../interval/IntervalEvaluation.h"
#include "CADSettings.h"
#include "Variables.h"

namespace carl {
namespace cad {

/**
 * Representation of a constraint of the form \f$p \sim 0\f$ where \f$p\f$ is some polynomial and \f$\sim \in \{ <, \leq, =, >, \geq, > \}\f$.
 */
template<typename Number>
class Constraint {
private:
	cad::MultiPolynomial<Number> polynomial;
	Sign sign;
	std::vector<Variable> variables;
	bool negated;
	
public:
	//////////////////////////
	// Con- and destructors //
	//////////////////////////

	/**
	 * Standard constructor.
	 */
	Constraint():
		polynomial(),
		sign(),
		variables(),
		negated(false)
	{}

	/**
	 * Constructs a constraint represented as a sign condition <code>p.sgn(...) == s</code> or a negated sign condition <code>p.sgn(...) != s</code>.
	 * @param p polynomial compared
	 * @param s sign comparing the sign of the polynomial to GiNaCRA::ZERO_SIGN, GiNaCRA::POSITVIE_SIGN, or GiNaCRA::NEGATIVE_SIGN.
	 * @param v the variables of the polynomial
	 * @param negated if set to <code>true</code>, <code>satisfiedBy</code> checks the negation of the specified sign condition. If otherwise <code>false</code> is specified (standard value), <code>satisfiedBy</code> checks the sign condition as specified.
	 */
<<<<<<< HEAD
	Constraint(const cad::MultiPolynomial<Number>& p, const Sign& s, const std::vector<Variable> v, bool negated = false):
=======
	Constraint(const cad::MPolynomial<Number>& p, const Sign& s, const std::vector<Variable> v, bool _negated = false):
>>>>>>> a835483d
		polynomial(p),
		sign(s),
		variables(checkVariables(p, v)),
		negated(_negated)
	{
		assert(this->polynomial.isConsistent());
	}

	///////////////
	// Selectors //
	///////////////

	/**
	 * @return the polynomial of the constraint
	 */
	const cad::MultiPolynomial<Number>& getPolynomial() const {
		return this->polynomial;
	}

	/**
	 * @return the polynomial of the constraint
	 */
	const Sign& getSign() const {
		return this->sign;
	}

	/**
	 * @return the list of variables of this constraint
	 */
	const std::vector<Variable>& getVariables() const {
		return this->variables;
	}

	/**
	 * @return true if the constraint is negated
	 */
	bool isNegated() const {
		return this->negated;
	}

	////////////////
	// Operations //
	////////////////

	/**
	 * Test if the given point satisfies this constraint. The variables of this constraint are substituted by the components of r in ascending order until all variables are substituted, even if r is larger.
	 * @param r test point
	 * @return false if the constraint was not satisfied by the given point, true otherwise.
	 */
	bool satisfiedBy(RealAlgebraicPoint<Number>& r, const std::vector<Variable>& _variables) const {
		assert(_variables.size() == r.dim());
		
		auto res = RealAlgebraicNumberEvaluation::evaluate(this->polynomial, r, _variables);
		if (this->negated) {
			return res->sgn() != this->sign;
		} else {
			return res->sgn() == this->sign;
		}
	}

	/**
	 * Changes the variables of this constraint to start with v, where all other variables are being dropped.
	 * @param v
	 */
	void unifyVariables(const cad::Variables& v) {
		this->variables.assign(v.begin(), v.end());
	}
	
	template<typename Num>
	friend std::ostream& operator<<(std::ostream& os, const Constraint<Num>& s);

	bool operator==(const Constraint<Number>& c) const {
		if (this->polynomial != c.polynomial) return false;
		if (this->sign != c.sign) return false;
		if (this->negated != c.negated) return false;
		if (this->variables.size() != c.variables.size()) return false;
		for (unsigned i = 0; i < this->variables.size(); i++) {
			if (this->variables[i] != c.variables[i]) return false;
		}
		return true;
	}
	bool operator<(const Constraint<Number>& c) const {
		if (this->sign != c.sign) return this->sign < c.sign;
		if (this->negated != c.negated) return this->negated < c.negated;
		if (this->variables != c.variables) return this->variables < c.variables;
		if (this->polynomial != c.polynomial) return this->polynomial < c.polynomial;
		return false;
	}
private:
	
	/**
	 * Verifies whether this constraint is constructed over no more than the given variables.
	 * The check is performed by an assert.
	 * @param p polynomial
	 * @param v list of variables
	 * @return v if the check was successful
	 */
	const std::vector<Variable> checkVariables(const cad::MultiPolynomial<Number>& p, const std::vector<Variable>& v) const {
		std::set<Variable> occuring = p.gatherVariables();
		for (Variable var: v) {
			occuring.erase(var);
		}
		assert(occuring.size() == 0);
		return v;
	}
};

/**
 * Outputs the given constraint to an ostream.
 * 
 * The Constraint is displayed as polynomial inequality.
 * @param os output stream
 * @param c Constraint to be printed.
 * @return Output stream os.
 */
template<typename Number>
std::ostream& operator<<(std::ostream& os, const Constraint<Number>& c) {
	if (!c.negated) {
		switch (c.sign) {
			case Sign::NEGATIVE: os << c.polynomial << " < 0";
				break;
			case Sign::POSITIVE: os << c.polynomial << " > 0";
				break;
			case Sign::ZERO: os << c.polynomial << " = 0";
				break;
		}
	} else {
		switch (c.sign) {
			case Sign::NEGATIVE: os << c.polynomial << " >= 0";
				break;
			case Sign::POSITIVE: os << c.polynomial << " <= 0";
				break;
			case Sign::ZERO: os << c.polynomial << " != 0";
				break;
		}
	}
	return os;
}

}
}<|MERGE_RESOLUTION|>--- conflicted
+++ resolved
@@ -58,11 +58,7 @@
 	 * @param v the variables of the polynomial
 	 * @param negated if set to <code>true</code>, <code>satisfiedBy</code> checks the negation of the specified sign condition. If otherwise <code>false</code> is specified (standard value), <code>satisfiedBy</code> checks the sign condition as specified.
 	 */
-<<<<<<< HEAD
-	Constraint(const cad::MultiPolynomial<Number>& p, const Sign& s, const std::vector<Variable> v, bool negated = false):
-=======
 	Constraint(const cad::MPolynomial<Number>& p, const Sign& s, const std::vector<Variable> v, bool _negated = false):
->>>>>>> a835483d
 		polynomial(p),
 		sign(s),
 		variables(checkVariables(p, v)),

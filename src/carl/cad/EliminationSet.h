--- conflicted
+++ resolved
@@ -585,120 +585,7 @@
 	friend void swap(EliminationSet<Coeff>& lhs, EliminationSet<Coeff>& rhs);
 #else
 	friend void std::swap(EliminationSet<Coeff>& lhs, EliminationSet<Coeff>& rhs);
-<<<<<<< HEAD
 #endif
-
-	//////////////////////////////
-	// STATIC AUXILIARY METHODS //
-	//////////////////////////////
-	
-	/**
-	 * Performs all steps of a CAD elimination/projection operator which are related to one single polynomial.
-	 * This elimination operator follows McCallums definition [McCallum - TR578, 1985].
-	 *
-	 *<p><strong>Note that the set returned by this method should be disjoint to the set returned by the two-polynomial variant of <code>eliminate</code>.</strong></p>
-	 *
-	 * Optimizations:
-	 * <ul>
-	 * <li> No numeric elimination polynomials are inserted into eliminated. </li>
-	 * </ul>
-	 *
-	 * @param p input polynomial for the elimination procedure
-	 * @param variable the new main variable for the returned set
-	 * @param eliminated the set of eliminated polynomials to be augmented by the result of the elimination
-	 * @param avoidSingle If true, the polynomial added to eliminated is not added to the single-elimination queue (default: false).
-	 * @complexity O ( deg(P) ) subresultant computations. The degree of the output is bound by O(deg(P)^2)!
-	 * @return a list of polynomials in which the main variable of p is eliminated
-	 */
-	static void elimination(
-			const UPolynomial* p,
-			Variable::Arg variable,
-			EliminationSet<Coefficient>& eliminated,
-			bool avoidSingle
-			);
-
-	/**
-	 * Performs all steps of a CAD elimination/projection operator which are related to a pair of polynomials.
-	 * This elimination operator follows McCallums definition [McCallum - TR578, 1985].
-	 *
-	 *<p><strong>Note that the set returned by this method should be disjoint to the set returned by the single-polynomial variant of <code>eliminate</code>.</strong></p>
-	 *
-	 * Optimizations:
-	 * <ul>
-	 * <li> No numeric elimination polynomials are inserted into eliminated. </li>
-	 * </ul>
-	 *
-	 * @param p first input polynomial for the elimination procedure
-	 * @param q second input polynomial for the elimination procedure
-	 * @param variable the new main variable for the returned set
-	 * @param eliminated the set of eliminated polynomials to be augmented by the result of the elimination
-	 * @param avoidSingle If true, the polynomials added to eliminated are not added to the single-elimination queue (default: false).
-	 * @complexity O( deg(P)^2 ) subresultant computations. The degree of the output is bound by O(max(deg(P),deg(Q))^2)!
-	 * @return a list of polynomials in which the main variable of p1 and p2 is eliminated
-	 */
-	static void elimination(
-			const UPolynomial* p,
-			const UPolynomial* q,
-			Variable::Arg variable,
-			EliminationSet<Coefficient>& eliminated,
-			bool avoidSingle 
-			);
-	
-	/**
-	 * Performs all steps of a CAD elimination/projection operator which are related to one single polynomial.
-	 *
-	 * Optimizations:
-	 * <ul>
-	 * <li> No numeric elimination polynomials are inserted into eliminated. </li>
-	 * </ul>
-	 *
-	 * @param p input polynomial for the elimination procedure constrained by an equation
-	 * @param variable the new main variable for the returned set
-	 * @param eliminated the set of eliminated polynomials to be augmented by the result of the elimination
-	 * @param avoidSingle If true, the polynomial added to eliminated is not added to the single-elimination queue (default: false).
-	 * @complexity
-	 * @see Scott McCallum - On Projection in CAD-Based Quantifier Elimination with Equational Constraint
-	 * @return a list of polynomials in which the main variable of p is eliminated
-	 */
-	static void eliminationEq(
-			const UPolynomial* p,
-			Variable::Arg variable,
-			EliminationSet<Coefficient>& eliminated,
-			bool avoidSingle
-			)
-	{
-		elimination(p, variable, eliminated, avoidSingle);
-	}
-	
-	/**
-	 * Performs all steps of a CAD elimination/projection operator which are related to a pair of polynomials.
-	 *
-	 * Optimizations:
-	 * <ul>
-	 * <li> No numeric elimination polynomials are inserted into eliminated. </li>
-	 * </ul>
-	 *
-	 * @param p first input polynomial for the elimination procedure constrained by an equation
-	 * @param q second input polynomial for the elimination procedure
-	 * @param variable the new main variable for the returned set
-	 * @param eliminated the set of eliminated polynomials to be augmented by the result of the elimination
-	 * @param avoidSingle If true, the polynomial added to eliminated is not added to the single-elimination queue (default: false).
-	 * @complexity
-	 * @see Scott McCallum - On Projection in CAD-Based Quantifier Elimination with Equational Constraint
-	 * @return a list of polynomials in which the main variable of p1 and p2 is eliminated
-	 */
-	static void eliminationEq(
-			const UPolynomial* p,
-			const UPolynomial* q,
-			Variable::Arg variable,
-			EliminationSet<Coefficient>& eliminated,
-			bool avoidSingle
-			)
-	{
-		elimination(p, q, variable, eliminated, avoidSingle);
-	}
-=======
->>>>>>> 96b9c369
 };
 
 }

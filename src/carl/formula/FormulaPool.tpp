--- conflicted
+++ resolved
@@ -111,15 +111,6 @@
         // Premises
         for (auto it = _subformulas.begin(); it != _subformulas.end(); ) {
             if (it->mpContent == mpFalse) return create(TRUE);
-<<<<<<< HEAD
-			if (it->mpContent == mpTrue)
-			{
-				Formulas<Pol>::iterator tempIter = _subformulas.erase(--it.base());
-				it = Formulas<Pol>::reverse_iterator(tempIter);
-			}
-			else
-				++it;
-=======
             if (it->mpContent == mpTrue) {
                 auto jt = it;
                 ++jt;
@@ -129,7 +120,6 @@
             }
             else
                 ++it;
->>>>>>> b1b40883
         }
         #endif
         if (_subformulas.empty()) {

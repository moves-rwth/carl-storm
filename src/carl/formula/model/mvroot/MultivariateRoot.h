--- conflicted
+++ resolved
@@ -16,7 +16,6 @@
 namespace carl {
 
 /**
-<<<<<<< HEAD
  * @file
  * Represent what is called an "indexed root expression".
  * Think of this as a algebraic real(= univariate poly + root index) that
@@ -29,9 +28,6 @@
  * That's why you can also think of this as a function f: algReal^k -> algReal;
  * that maps multi-dimensional point (whose components are algebraic reals) to an
  * algebraic real.
-=======
- * This class represents a root of a multivariate polynomial with respect to some assignment for the other variables.
->>>>>>> 7b2c62f3
  */
 template<typename Poly>
 class MultivariateRoot {
@@ -42,84 +38,40 @@
 private:
 	static const Variable sVar;
 	Poly mPoly;
-<<<<<<< HEAD
-	std::size_t mRootIndex;
-	Variable mMainVariable;
-public:
-	MultivariateRoot(const Poly& p, std::size_t rootIndex, Variable mainVariable):
-		mPoly(p), mRootIndex(rootIndex), mMainVariable(mainVariable)
-=======
 	std::size_t mK;
 public:
 	MultivariateRoot(const Poly& p, std::size_t k): mPoly(p), mK(k)
->>>>>>> 7b2c62f3
 	{
 		assert(mRootIndex > 0);
 	}
-<<<<<<< HEAD
 
-=======
-	
 	std::size_t k() const noexcept {
 		return mK;
 	}
->>>>>>> 7b2c62f3
+
 	const Poly& poly() const noexcept {
 		return mPoly;
 	}
+
 	Poly poly(Variable var) const {
-<<<<<<< HEAD
-		return mPoly.substitute(mMainVariable, Poly(var));
-	}
-	std::size_t k() const noexcept {
-		return mRootIndex;
-	}
-	Variable var() const noexcept {
-		return mMainVariable;
-=======
 		return mPoly.substitute(sVar, Poly(var));
 	}
 	static Variable var() noexcept {
 		return sVar;
->>>>>>> 7b2c62f3
 	}
+
 	bool isUnivariate() const {
 		return mPoly.isUnivariate();
 	}
 	std::set<Variable> gatherVariables() const {
 		Variables var = mPoly.gatherVariables();
-<<<<<<< HEAD
-		var.erase(mMainVariable);
-=======
 		var.erase(sVar);
->>>>>>> 7b2c62f3
 		return var;
 	}
 	void substituteIn(Variable var, const Poly& poly) {
 		mPoly.substituteIn(var, poly);
 	}
-<<<<<<< HEAD
 
-	boost::optional<RAN> evaluate(const EvalMap& algebraicPoint) const {
-		CARL_LOG_DEBUG("carl.multivariateroot", "Evaluating " << *this << " against " << algebraicPoint);
-		auto poly = mPoly.toUnivariatePolynomial(mMainVariable);
-		std::map<Variable, Interval<Number>> intervalMap;
-		auto unipoly = RealAlgebraicNumberEvaluation::evaluateCoefficients(poly, algebraicPoint, intervalMap);
-		CARL_LOG_TRACE("carl.multivariateroot", "Intermediate polynomial is " << unipoly);
-		auto roots = rootfinder::realRoots(unipoly);
-		CARL_LOG_TRACE("carl.multivariateroot", "Got roots " << roots);
-		if (roots.size() < mRootIndex) return boost::none;
-		assert(roots.size() >= mRootIndex);
-		auto it = roots.begin();
-		std::advance(it, long(mRootIndex)-1);
-		CARL_LOG_DEBUG("carl.multivariateroot", "Result is " << *it);
-		return *it;
-	}
-
-	bool operator==(const MultivariateRoot& mr) const {
-		return mRootIndex == mr.mRootIndex && mMainVariable == mr.mMainVariable && mPoly == mr.mPoly;
-=======
-	
 	boost::optional<RAN> evaluate(const EvalMap& m) const {
 		CARL_LOG_DEBUG("carl.multivariateroot", "Evaluating " << *this << " against " << m);
 		auto poly = mPoly.toUnivariatePolynomial(sVar);
@@ -133,7 +85,6 @@
 		assert(mK > 0);
 		CARL_LOG_DEBUG("carl.multivariateroot", "Result is " << (*roots)[mK-1]);
 		return (*roots)[mK-1];
->>>>>>> 7b2c62f3
 	}
 };
 

#pragma once

/**
 * @file
 * Represent a real algebraic number (RAN) in one of several ways:
 * - Implicitly by a univariate polynomial and an interval.
 * - Implicitly by a polynomial and a sequence of signs (called Thom encoding).
 * - Explicitly by a rational number.
 * Rationale:
 * - A real number cannot always be adequately represented in finite memory, since
 *   it may be infinitely long. Representing
 *   it by a float or any other finite-precision representation and doing
 *   arithmatic may introduce unacceptable rouding errors.
 *   The algebraic reals, a subset of the reals, is the set of those reals that can be represented
 *   as the root of a univariate polynomial with rational coefficients so there is always
 *   an implicit, finite, full-precision
 *   representation by an univariate polynomial and an isolating interval that
 *   contains this root (only this root and no other). It is also possible
 *   to do relatively fast arithmetic with this representation without rounding errors.
 * - When the algebraic real is only finitely long prefer the rational number
 *   representation because it's faster.
 * - The idea of the Thom-Encoding is as follows: Take a square-free univariate polynomial p
 *   with degree n that has the algebraic real as its root, compute the first n-1 derivates of p,
 *   plug in this algebraic real into each derivate and only keep the sign.
 *   Then polynomial p with this sequence of signs uniquely represents this algebraic real.
 */

#include <iostream>
#include <memory>

#include "../../../core/Sign.h"
#include "../../../core/UnivariatePolynomial.h"
#include "../../../core/MultivariateGCD.h"
#include "../../../core/MultivariatePolynomial.h"
#include "../../../interval/Interval.h"

#include "RealAlgebraicNumberSettings.h"

#include "../../../thom/ThomEncoding.h"
#include "RealAlgebraicNumber_Interval.h"

namespace carl {

template<typename Number>
class RealAlgebraicNumber {
private:
	friend std::hash<RealAlgebraicNumber<Number>>;
	template<typename Num>
	friend std::ostream& operator<<(std::ostream&, const RealAlgebraicNumber<Num>&);
	using IntervalContent = ran::IntervalContent<Number>;
	using Polynomial = typename IntervalContent::Polynomial;

	mutable Number mValue = carl::constant_zero<Number>::get();
	// A flag/tag that a user of this class can set.
	// It indicates that this number stems from an outside root computation.
	bool mIsRoot = true;
  // Interval representation
	mutable std::shared_ptr<IntervalContent> mIR;
  // ThomEncoding
	std::shared_ptr<ThomEncoding<Number>> mTE;

	void checkForSimplification() const {
	  //make numeric if possible
		if (mIR && mIR->interval.isPointInterval()) {
			switchToNR(mIR->interval.lower());
		}
	}
	// Switch to numeric representation.
	void switchToNR(const Number& n) const {
		mValue = n;
		if (mIR) {
			mIR->interval = Interval<Number>(n);
			mIR.reset();
		}
	}

public:
	RealAlgebraicNumber():
		mValue(carl::constant_zero<Number>::get()),
		mIsRoot(true),
		mIR(),
		mTE()
	{}
	explicit RealAlgebraicNumber(const Number& n, bool isRoot = true):
		mValue(n),
		mIsRoot(isRoot),
		mIR(),
		mTE()
	{}
	explicit RealAlgebraicNumber(Variable var, bool isRoot = true):
		mValue(carl::constant_zero<Number>::get()),
		mIsRoot(isRoot),
		mIR(std::make_shared<IntervalContent>(Polynomial(var), Interval<Number>::zeroInterval())),
		mTE(nullptr)
	{}
	explicit RealAlgebraicNumber(const Polynomial& p, const Interval<Number>& i, bool isRoot = true):
		mValue(carl::constant_zero<Number>::get()),
		mIsRoot(isRoot),
		mIR(std::make_shared<IntervalContent>(p.normalized(), i)),
		mTE(nullptr)
	{
		assert(!mIR->polynomial.isZero() && mIR->polynomial.degree() > 0);
		assert(i.isOpenInterval() || i.isPointInterval());
		assert(p.countRealRoots(i) == 1);
		if (mIR->polynomial.degree() == 1) {
			Number a = mIR->polynomial.coefficients()[1];
			Number b = mIR->polynomial.coefficients()[0];
			switchToNR(-b / a);
		} else {
			if (i.contains(0)) refineAvoiding(0);
			refineToIntegrality();
		}
	}

	explicit RealAlgebraicNumber(const ThomEncoding<Number>& te, bool isRoot = true):
		mValue(carl::constant_zero<Number>::get()),
		mIsRoot(isRoot),
		mIR(nullptr),
		mTE(std::make_shared<ThomEncoding<Number>>(te))
	{}

	RealAlgebraicNumber(const RealAlgebraicNumber& ran) = default;
	RealAlgebraicNumber(RealAlgebraicNumber&& ran) = default;

	RealAlgebraicNumber& operator=(const RealAlgebraicNumber& n) = default;
	RealAlgebraicNumber& operator=(RealAlgebraicNumber&& n) = default;

	/**
	 * Return the size of this representation in memory in number of bits.
	 */
	std::size_t size() const {
		if (isNumeric()) return carl::bitsize(mValue);
		else if (isInterval()) return carl::bitsize(mIR->interval.lower()) + carl::bitsize(mIR->interval.upper()) * mIR->polynomial.degree();
		else return 0;
	}

	/**
	 * Check if this number stems from an outside root computation.
	 */
	bool isRoot() const {
		return mIsRoot;
	}

	/**
	 * Set the flag marking whether the number stems from an outside root computation.
	 */
	void setIsRoot(bool isRoot) noexcept {
		mIsRoot = isRoot;
	}

	bool isZero() const {
		if (isNumeric()) return carl::isZero(mValue);
		else if (isInterval()) return mIR->interval.isZero();
		else if (isThom()) return mTE->isZero();
		else return false;
	}

	/**
	 * Check if the underlying representation is an explicit number.
	 */
	bool isNumeric() const {
		checkForSimplification();
		return !mIR && !mTE;
	}
	/**
	 * Check if the underlying representation is an implict number
	 * (encoded by a polynomial and an interval).
	 */
	bool isInterval() const {
		checkForSimplification();
		return bool(mIR);
	}

	/**
	 * Check if the underlying representation is an implicit number
	 * that uses the Thom encoding.
	 */
	bool isThom() const noexcept {
		return bool(mTE);
	}
	const ThomEncoding<Number>& getThomEncoding() const {
		assert(isThom());
		return *mTE;
	}


	bool isIntegral() const {
		refineToIntegrality();
		if (isNumeric()) return carl::isInteger(mValue);
		else if (isInterval()) return mIR->isIntegral();
		else return false;
	}
<<<<<<< HEAD

=======
	Number integerBelow() const {
		refineToIntegrality();
		if (isNumeric()) return carl::floor(mValue);
		else if (isInterval()) return carl::floor(mIR->interval.lower());
		return carl::constant_zero<Number>::get();
	}
	
>>>>>>> 7b2c62f3
	Number branchingPoint() const {
		if (isNumeric()) return mValue;
		assert(isInterval());
		return mIR->interval.sample();
	}

	const Number& value() const noexcept {
		assert(isNumeric());
		return mValue;
	}

	std::size_t getRefinementCount() const {
		assert(!isNumeric() && !isThom());
		assert(isInterval());
		return mIR->refinementCount;
	}
	const Interval<Number>& getInterval() const {
		assert(isInterval());
		return mIR->interval;
	}
	const Number& lower() const {
		return getInterval().lower();
	}
	const Number& upper() const {
		return getInterval().upper();
	}
	const Polynomial& getIRPolynomial() const {
		assert(!isNumeric());
		assert(isInterval());
		return mIR->polynomial;
	}

	RealAlgebraicNumber changeVariable(Variable::Arg v) const {
		if (isNumeric()) return *this;
		assert(isInterval());
		return RealAlgebraicNumber<Number>(mIR->polynomial.replaceVariable(v), mIR->interval, mIsRoot);
	}

	Sign sgn() const {
		if (isNumeric()) {
			return carl::sgn(mValue);
		}
		else if (isInterval()) {
			return mIR->interval.sgn();
		}
		else if(isThom()) {
			return mTE->sgnReprNum();
		}
		else return Sign::ZERO;
	}

	Sign sgn(const Polynomial& p) const {
		if (isNumeric()) {
			return carl::sgn(p.evaluate(mValue));
		} else if (isInterval()){
			return mIR->sgn(p);
		} else {
			assert(isThom());
			return mTE->signOnPolynomial(MultivariatePolynomial<Number>(p));
		}
	}

	bool isRootOf(const UnivariatePolynomial<Number>& p) const {
		if (isNumeric()) return p.countRealRoots(value()) == 1;
		else if (isInterval()) return p.countRealRoots(mIR->interval) == 1;
		else if (isThom()) return this->sgn(p) == Sign::ZERO;
		else return false;
	}

	/**
	 * Check if this (possibly implicitly represented) number lies within
	 * the bounds of interval 'i'.
	 */
	bool containedIn(const Interval<Number>& i) const {
		if (isNumeric()) return i.contains(mValue);
		else if (isInterval()) {
			if (mIR->interval.contains(i.lower())) {
				refineAvoiding(i.lower());
				if (isNumeric()) return i.contains(mValue);
			}
			if (mIR->interval.contains(i.upper())) {
				refineAvoiding(i.upper());
				if (isNumeric()) return i.contains(mValue);
			}
			return i.contains(mIR->interval);
		} else if (isThom()) {
			if(i.lowerBoundType() != BoundType::INFTY) {
				if(i.lowerBoundType() == BoundType::STRICT && *mTE <= i.lower()) return false;
				if(i.lowerBoundType() == BoundType::WEAK && *mTE < i.lower()) return false;
			}
			if(i.upperBoundType() != BoundType::INFTY) {
				if(i.upperBoundType() == BoundType::STRICT && *mTE >= i.upper()) return false;
				if(i.upperBoundType() == BoundType::WEAK && *mTE > i.upper()) return false;
			}
			return true;
		}
		else return false;
	}

	bool refineAvoiding(const Number& n) const {
		assert(!isNumeric());
		bool res = mIR->refineAvoiding(n);
		checkForSimplification();
		return res;
	}
	/// Refines until the number is either numeric or the interval does not contain any integer.
	void refineToIntegrality() const {
		if (isInterval()) mIR->refineToIntegrality();
		checkForSimplification();
	}
	void refine() const {
		if (isInterval()) mIR->refine();
		checkForSimplification();
	}
<<<<<<< HEAD

=======
	
	void simplifyByPolynomial(Variable var, const MultivariatePolynomial<Number>& poly) const {
		UnivariatePolynomial<Number> irp(var, getIRPolynomial().template convert<Number>().coefficients());
		CARL_LOG_DEBUG("carl.ran", "gcd(" << irp << ", " << poly << ")");
		auto gmv = carl::gcd(MultivariatePolynomial<Number>(irp), poly);
		CARL_LOG_DEBUG("carl.ran", "Simplyfing, gcd = " << gmv);
		if (gmv.isOne()) return;
		auto g = gmv.toUnivariatePolynomial();
		if (isRootOf(g)) {
			CARL_LOG_DEBUG("carl.ran", "Is a root of " << g);
			mIR->polynomial = g;
			mIR->sturmSequence = g.standardSturmSequence();
		} else {
			CARL_LOG_DEBUG("carl.ran", "Is not a root of " << g);
			CARL_LOG_DEBUG("carl.ran", "Dividing " << mIR->polynomial << " by " << g);
			mIR->polynomial = mIR->polynomial.divideBy(g.replaceVariable(IntervalContent::auxVariable)).quotient;
			mIR->sturmSequence = mIR->polynomial.standardSturmSequence();
		}
	}
	
>>>>>>> 7b2c62f3
	RealAlgebraicNumber<Number> abs() const {
		if (isNumeric()) return RealAlgebraicNumber<Number>(carl::abs(mValue), mIsRoot);
		if (isInterval()) {
			if (mIR->interval.contains(constant_zero<Number>::get())) {
				mIR->refineAvoiding(constant_zero<Number>::get());
				return abs();
			}
			if (mIR->interval.isPositive()) return *this;
			return RealAlgebraicNumber<Number>(mIR->polynomial.negateVariable(), mIR->interval.abs(), mIsRoot);
		}
		return RealAlgebraicNumber<Number>();
	}

	bool equal(const RealAlgebraicNumber<Number>& n) const;
	bool less(const RealAlgebraicNumber<Number>& n) const;
	std::pair<bool,bool> checkOrder(const RealAlgebraicNumber<Number>& n) const;
private:
	bool lessWhileUnequal(const RealAlgebraicNumber<Number>& n) const;
public:
	static RealAlgebraicNumber<Number> sampleBelow(const RealAlgebraicNumber<Number>& n);
	static RealAlgebraicNumber<Number> sampleBetween(const RealAlgebraicNumber<Number>& lower, const RealAlgebraicNumber<Number>& upper);
	static RealAlgebraicNumber<Number> sampleAbove(const RealAlgebraicNumber<Number>& n);
};

template<typename Num>
std::ostream& operator<<(std::ostream& os, const RealAlgebraicNumber<Num>& ran) {
	if (ran.isNumeric()) return os << "(NR " << ran.value() << (ran.isRoot() ? " R" : "") << ")";
	else if (ran.isInterval()) return os << "(IR " << ran.getInterval() << ", " << ran.getIRPolynomial() << (ran.isRoot() ? " R" : "") << ")";
	else if (ran.isThom()) return os << "(TE " << ran.getThomEncoding() << (ran.isRoot() ? " R" : "") << ")";
	else return os << "(RAN)"; // should never be the case
}

template<typename Number>
inline bool operator==(const RealAlgebraicNumber<Number>& lhs, const RealAlgebraicNumber<Number>& rhs) {
	return lhs.equal(rhs);
}
template<typename Number>
inline bool operator!=(const RealAlgebraicNumber<Number>& lhs, const RealAlgebraicNumber<Number>& rhs) {
	return !(lhs == rhs);
}
template<typename Number>
inline bool operator<(const RealAlgebraicNumber<Number>& lhs, const RealAlgebraicNumber<Number>& rhs) {
	return lhs.less(rhs);
}
template<typename Number>
inline bool operator<=(const RealAlgebraicNumber<Number>& lhs, const RealAlgebraicNumber<Number>& rhs) {
	return !(rhs < lhs);
}
template<typename Number>
inline bool operator>(const RealAlgebraicNumber<Number>& lhs, const RealAlgebraicNumber<Number>& rhs) {
	return rhs < lhs;
}
template<typename Number>
inline bool operator>=(const RealAlgebraicNumber<Number>& lhs, const RealAlgebraicNumber<Number>& rhs) {
	return rhs <= lhs;
}

}

namespace std {

	template<typename Number>
	struct hash<carl::RealAlgebraicNumber<Number>> {
		std::size_t operator()(const carl::RealAlgebraicNumber<Number>& n) const {
			return carl::hash_all(n.isRoot(), n.integerBelow());
		}
	};

}

#include "RealAlgebraicNumberOperations.h"
#include "RealAlgebraicNumber.tpp"<|MERGE_RESOLUTION|>--- conflicted
+++ resolved
@@ -190,9 +190,7 @@
 		else if (isInterval()) return mIR->isIntegral();
 		else return false;
 	}
-<<<<<<< HEAD
-
-=======
+
 	Number integerBelow() const {
 		refineToIntegrality();
 		if (isNumeric()) return carl::floor(mValue);
@@ -200,7 +198,6 @@
 		return carl::constant_zero<Number>::get();
 	}
 	
->>>>>>> 7b2c62f3
 	Number branchingPoint() const {
 		if (isNumeric()) return mValue;
 		assert(isInterval());
@@ -315,10 +312,7 @@
 		if (isInterval()) mIR->refine();
 		checkForSimplification();
 	}
-<<<<<<< HEAD
-
-=======
-	
+
 	void simplifyByPolynomial(Variable var, const MultivariatePolynomial<Number>& poly) const {
 		UnivariatePolynomial<Number> irp(var, getIRPolynomial().template convert<Number>().coefficients());
 		CARL_LOG_DEBUG("carl.ran", "gcd(" << irp << ", " << poly << ")");
@@ -338,7 +332,6 @@
 		}
 	}
 	
->>>>>>> 7b2c62f3
 	RealAlgebraicNumber<Number> abs() const {
 		if (isNumeric()) return RealAlgebraicNumber<Number>(carl::abs(mValue), mIsRoot);
 		if (isInterval()) {

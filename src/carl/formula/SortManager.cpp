/**
 * @file SortManager.cpp
 * @author Gereon Kremer <gereon.kremer@cs.rwth-aachen.de>
 * @author Florian Corzilius <corzilius@cs.rwth-aachen.de>
 * @since 2014-10-30
 * @version 2014-10-30
 */

#include "SortManager.h"

using namespace std;

namespace carl
{
	
	ostream& SortManager::print(ostream& os, const Sort& sort) const {
		const SortContent& sc = getContent(sort);
		if (sc.indices != nullptr) os << "(_ ";
		if (sc.parameters != nullptr) os << "(";
		os << sc.name;
		if (sc.parameters != nullptr) {
			for (const Sort& s: *sc.parameters) os << " " << s;
			os << ")";
		}
		if (sc.indices != nullptr) {
			for (std::size_t i: *sc.indices) os << " " << i;
			os << ")";
		}
		return os;
	}
	
<<<<<<< HEAD
=======
	void SortManager::exportDefinitions(std::ostream& os) const {
		for (const auto& decl: mDeclarations) {
			os << "(declare-sort " << decl.first << " " << decl.second << ")" << std::endl;
		}
		for (const auto& def: mDeclarations) {
			///@todo fix this
			//os << "(define-sort " << decl.first << " " << decl.second << ")" << std::endl;
		}
	}
	
>>>>>>> 7d3209a4
	Sort SortManager::replace(const Sort& sort, const std::map<std::string, Sort>& parameters) {
		const SortContent& sc = getContent(sort);
		auto pIter = parameters.find(sc.name);
		if (pIter != parameters.end()) return pIter->second;
		if (sc.parameters == nullptr) return sort;

		std::vector<Sort> v;
		v.reserve(sc.parameters->size());
		for (const auto& sd: *sc.parameters) v.push_back(replace(sd, parameters));
		return getSort(new SortContent(sc.name, std::move(v)), VariableType::VT_UNINTERPRETED);
	}
	
	bool SortManager::declare(const string& name, std::size_t arity) {
		if (!isSymbolFree(name)) return false;
		mDeclarations[name] = arity;
		if (arity == 0) addSortContent(new SortContent(name), VariableType::VT_UNINTERPRETED);
		return true;
	}

	bool SortManager::define(const std::string& name, const std::vector<std::string>& params, const Sort& sort) {
		if (!isSymbolFree(name)) return false;
		mDefinitions[name] = SortTemplate(params, sort);
		return true;
	}

	size_t SortManager::getArity(const Sort& sort) const {
		const SortContent& sc = getContent(sort);
		if (sc.parameters == nullptr) return 0;
		return sc.parameters->size();
	}
	
	Sort SortManager::addSort(const std::string& name, VariableType type) {
		assert(isSymbolFree(name));
		return Sort(addSortContent(new SortContent(name), type));
	}
	Sort SortManager::addSort(const std::string& name, const std::vector<Sort>& parameters, VariableType type) {
		assert(isSymbolFree(name));
		return Sort(addSortContent(new SortContent(name, parameters), type));
	}
	void SortManager::makeSortIndexable(const Sort& sort, std::size_t indices, VariableType type) {
		mIndexable[sort] = std::make_pair(indices, type);
<<<<<<< HEAD
	}
	
	Sort SortManager::index(const Sort& sort, const std::vector<std::size_t>& indices) {
		if (indices.size() == 0) return sort;
		const SortContent& sc = getContent(sort);
		SortContent* newsc = new SortContent(sc);
		if (newsc->indices == nullptr) newsc->indices = new std::vector<std::size_t>(indices);
		else newsc->indices->insert(newsc->indices->end(), indices.begin(), indices.end());
		return getSort(newsc, checkIndices(sc.getUnindexed(), newsc->indices->size()));
	}
	
=======
	}
	
	Sort SortManager::index(const Sort& sort, const std::vector<std::size_t>& indices) {
		if (indices.size() == 0) return sort;
		const SortContent& sc = getContent(sort);
		SortContent* newsc = new SortContent(sc);
		if (newsc->indices == nullptr) newsc->indices = new std::vector<std::size_t>(indices);
		else newsc->indices->insert(newsc->indices->end(), indices.begin(), indices.end());
		return getSort(newsc, checkIndices(sc.getUnindexed(), newsc->indices->size()));
	}
	
>>>>>>> 7d3209a4
	Sort SortManager::getSort(const string& name) {
		SortContent* sc = new SortContent(name);
		// Find an instantiation of the given sort template.
		auto it = mSortMap.find(sc);
		if(it == mSortMap.end()) {
			cerr << "The sort " << name << " has not been declared or defined." << endl;
			delete sc;
			return Sort(0);
		}
		delete sc;
		return Sort(it->second);
	}
	
	Sort SortManager::getSort(const std::string& name, const std::vector<Sort>& params) {
		assert(params.size() > 0);
		auto decl = mDeclarations.find(name);
		if (decl != mDeclarations.end()) {
			std::size_t arity = decl->second;
			if (arity != params.size()) {
				CARL_LOG_ERROR("carl.formula", "The sort " << name << " was declared to have " << arity << " parameters, but " << params.size() << " were given.");
				return Sort(0);
			}
			SortContent* sc = new SortContent(name, params);
			return getSort(sc, VariableType::VT_UNINTERPRETED);
		}
		auto def = mDefinitions.find(name);
		if (def != mDefinitions.end()) {
			const SortTemplate& st = def->second;
			if (st.first.size() != params.size()) {
				CARL_LOG_ERROR("carl.formula", "The sort " << name << " was defined to have " << st.first.size() << " parameters, but " << params.size() << " were given.");
				return Sort(0);
			}
			std::map<std::string,Sort> repl;
			for (std::size_t i = 0; i < params.size(); i++) repl[st.first[i]] = params[i];
			return replace(st.second, repl);
		}
		CARL_LOG_ERROR("carl.formula", "The sort " << name << " was neither declared nor defined and thus cannot be instantiated.");
		return Sort(0);
	}
	
	Sort SortManager::getSort( const std::string& _name, const std::vector<std::size_t>& _indices )
	{
		auto r = index(getSort(_name), _indices);
		return r;
	}
	
	Sort SortManager::getSort( const std::string& _name, const std::vector<std::size_t>& _indices, const std::vector<Sort>& _params )
	{
		return index(getSort(_name, _params), _indices);
	}
}<|MERGE_RESOLUTION|>--- conflicted
+++ resolved
@@ -29,8 +29,6 @@
 		return os;
 	}
 	
-<<<<<<< HEAD
-=======
 	void SortManager::exportDefinitions(std::ostream& os) const {
 		for (const auto& decl: mDeclarations) {
 			os << "(declare-sort " << decl.first << " " << decl.second << ")" << std::endl;
@@ -41,7 +39,6 @@
 		}
 	}
 	
->>>>>>> 7d3209a4
 	Sort SortManager::replace(const Sort& sort, const std::map<std::string, Sort>& parameters) {
 		const SortContent& sc = getContent(sort);
 		auto pIter = parameters.find(sc.name);
@@ -83,7 +80,6 @@
 	}
 	void SortManager::makeSortIndexable(const Sort& sort, std::size_t indices, VariableType type) {
 		mIndexable[sort] = std::make_pair(indices, type);
-<<<<<<< HEAD
 	}
 	
 	Sort SortManager::index(const Sort& sort, const std::vector<std::size_t>& indices) {
@@ -95,19 +91,6 @@
 		return getSort(newsc, checkIndices(sc.getUnindexed(), newsc->indices->size()));
 	}
 	
-=======
-	}
-	
-	Sort SortManager::index(const Sort& sort, const std::vector<std::size_t>& indices) {
-		if (indices.size() == 0) return sort;
-		const SortContent& sc = getContent(sort);
-		SortContent* newsc = new SortContent(sc);
-		if (newsc->indices == nullptr) newsc->indices = new std::vector<std::size_t>(indices);
-		else newsc->indices->insert(newsc->indices->end(), indices.begin(), indices.end());
-		return getSort(newsc, checkIndices(sc.getUnindexed(), newsc->indices->size()));
-	}
-	
->>>>>>> 7d3209a4
 	Sort SortManager::getSort(const string& name) {
 		SortContent* sc = new SortContent(name);
 		// Find an instantiation of the given sort template.

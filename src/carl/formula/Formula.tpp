/**
 * @file Formula.tpp
 * @author Florian Corzilius<corzilius@cs.rwth-aachen.de>
 * @author Ulrich Loup
 * @author Sebastian Junges
 * @since 2012-02-09
 * @version 2014-10-30
 */


#include "Formula.h"
#include "FormulaPool.h"
#include "ConstraintPool.h"

using namespace std;

namespace carl
{
    //string formulaTypeToString( FormulaType _type )2
    
    template<typename Pol>
    FormulaContent<Pol>::FormulaContent( bool _true, size_t _id ):
        mHash( ((size_t)(Constraint<Pol>( _true ).id())) << (sizeof(size_t)*4) ),
        mId( _id ),
        mActivity( 0.0 ),
        mDifficulty( 0.0 ),
        mUsages( 0 ),
        mType( _true ? FormulaType::TRUE : FormulaType::FALSE ),
        mConstraint( Constraint<Pol>( _true ) ),
        mProperties(),
        mTseitinClause( false )
    {}

    template<typename Pol>
    FormulaContent<Pol>::FormulaContent( carl::Variable::Arg _boolean ):
        mHash( (size_t)_boolean.getId() ), // TODO: subtract the id of the boolean variable with the smallest id
        mId( 0 ),
        mActivity( 0.0 ),
        mDifficulty( 0.0 ),
        mUsages( 0 ),
        mType( FormulaType::BOOL ),
        mBoolean( _boolean ),
        mProperties(),
        mTseitinClause( false )
    {
        assert( _boolean.getType() == VariableType::VT_BOOL );
    }

    template<typename Pol>
    FormulaContent<Pol>::FormulaContent( const Constraint<Pol>& _constraint ):
        mHash( ((size_t) _constraint.id()) << (sizeof(size_t)*4) ),
        mId( 0 ),
        mActivity( 0.0 ),
        mDifficulty( 0.0 ),
        mUsages( 0 ),
        mType( FormulaType::CONSTRAINT ),
        mConstraint( _constraint ),
        mProperties(),
        mTseitinClause( false )
    {
        switch( _constraint.isConsistent() )
        {
            case 0: 
                assert( mConstraint == Constraint<Pol>( false ) );
                mType = FormulaType::FALSE;
                break;
            case 1: 
                assert( mConstraint == Constraint<Pol>( true ) );
                mType = FormulaType::TRUE;
                break;
            default:
            {}
        }
    }
    
    template<typename Pol>
    FormulaContent<Pol>::FormulaContent( const BVConstraint& _constraint ):
        mHash( ((size_t) _constraint.id()) << (sizeof(size_t)*4) ),
        mId( 0 ),
        mActivity( 0.0 ),
        mDifficulty( 0.0 ),
        mUsages( 0 ),
        mType( FormulaType::BITVECTOR ),
        mBVConstraint( _constraint ),
<<<<<<< HEAD
        mProperties()
=======
        mProperties(),
        mTseitinClause( false )
>>>>>>> 7d3209a4
    {
    }

    template<typename Pol>
    FormulaContent<Pol>::FormulaContent( UEquality&& _ueq ):
        mHash( std::hash<UEquality>()( _ueq ) ),
        mId( 0 ),
        mActivity( 0.0 ),
        mDifficulty( 0.0 ),
        mUsages( 0 ),
        mType( FormulaType::UEQ ),
        mUIEquality( std::move( _ueq ) ),
        mProperties(),
        mTseitinClause( false )
    {}

    template<typename Pol>
    FormulaContent<Pol>::FormulaContent( Formula<Pol>&& _subformula ):
        mHash( ((size_t)NOT << 5) ^ _subformula.getHash() ),
        mId( 0 ),
        mActivity( 0.0 ),
        mDifficulty( 0.0 ),
        mUsages( 0 ),
        mType( FormulaType::NOT ),
        mSubformula( std::move( _subformula ) ),
        mNegation( mSubformula.mpContent ),
        mProperties(),
        mTseitinClause( false )
    {}

    template<typename Pol>
    FormulaContent<Pol>::FormulaContent( const Formula<Pol>& _premise, const Formula<Pol>& _conclusion ):
        mHash( CIRCULAR_SHIFT(size_t, (((size_t)IMPLIES << 5) ^ _premise.getHash()), 5) ^ _conclusion.getHash() ),
        mId( 0 ),
        mActivity( 0.0 ),
        mDifficulty( 0.0 ),
        mUsages( 0 ),
        mType( FormulaType::IMPLIES ),
        mProperties(),
        mTseitinClause( false )
    {
        mpImpliesContent = new IMPLIESContent<Pol>( _premise, _conclusion );
    }

    template<typename Pol>
    FormulaContent<Pol>::FormulaContent( const Formula<Pol>& _condition, const Formula<Pol>& _then, const Formula<Pol>& _else ):
        mHash( CIRCULAR_SHIFT(size_t, (CIRCULAR_SHIFT(size_t, (((size_t)ITE << 5) ^ _condition.getHash()), 5) ^ _then.getHash()), 5) ^ _else.getHash() ),
        mId( 0 ),
        mActivity( 0.0 ),
        mDifficulty( 0.0 ),
        mUsages( 0 ),
        mType( FormulaType::ITE ),
        mProperties(),
        mTseitinClause( false )
    {
        mpIteContent = new ITEContent<Pol>( _condition, _then, _else );
    }

    template<typename Pol>
    FormulaContent<Pol>::FormulaContent(const FormulaType _type, const std::vector<carl::Variable>&& _vars, const Formula<Pol>& _term):
        ///@todo Construct reasonable hash
        mHash( _term.getHash() ),
        mId( 0 ),
        mActivity( 0.0 ),
        mDifficulty( 0.0 ),
        mUsages( 0 ),
        mType( _type ),
        mProperties(),
        mTseitinClause( false )
    {
        assert(_type == FormulaType::EXISTS || _type == FormulaType::FORALL);
        mpQuantifierContent = new QuantifierContent<Pol>(std::move(_vars), _term);
    }

    template<typename Pol>
    FormulaContent<Pol>::FormulaContent( const FormulaType _type, Formulas<Pol>&& _subformulas ):
        mHash( (size_t)_type ),
        mId( 0 ),
        mActivity( 0.0 ),
        mDifficulty( 0.0 ),
        mUsages( 0 ),
        mType( _type ),
        mProperties(),
        mTseitinClause( false )
    {
        assert( _subformulas.size() > 1 );
        assert( mType == FormulaType::AND || mType == FormulaType::OR || mType == FormulaType::IFF || mType == FormulaType::XOR );
        mpSubformulas = new Formulas<Pol>( move( _subformulas ) );
        for( const Formula<Pol>& subformula : *mpSubformulas )
        {
            mHash = CIRCULAR_SHIFT(size_t, mHash, 5);
            mHash ^= subformula.getHash();
        }
    }
    
    template<typename Pol>
    FormulaContent<Pol>::~FormulaContent()
    {
        if( (mType == FormulaType::AND || mType == FormulaType::OR || mType == FormulaType::IFF || mType == FormulaType::XOR) )
        {
            mpSubformulas->clear();
            delete mpSubformulas;
        }
        else if( mType == FormulaType::CONSTRAINT )
        {
            mConstraint = Constraint<Pol>();
        }
        else if( mType == FormulaType::IMPLIES )
        {
            delete mpImpliesContent;
        }
        else if( mType == FormulaType::ITE )
        {
            delete mpIteContent;
        }
    }

    template<typename Pol>
    bool FormulaContent<Pol>::operator==( const FormulaContent& _content ) const
    {
        if( mId == 0 || _content.mId == 0 )
        {
            if( mType != _content.mType )
            {
                return false;
            }
            switch( mType )
            {
                case FormulaType::BOOL:
                    return mBoolean == _content.mBoolean;
                case FormulaType::TRUE:
                    return true;
                case FormulaType::FALSE:
                    return true;
                case FormulaType::CONSTRAINT:
                    return mConstraint == _content.mConstraint;
                case FormulaType::BITVECTOR:
                    return mBVConstraint == _content.mBVConstraint;
                case FormulaType::NOT:
                    return mSubformula == _content.mSubformula;
                case FormulaType::IMPLIES:
                    return mpImpliesContent->mPremise == _content.mpImpliesContent->mPremise 
                            && mpImpliesContent->mConclusion == _content.mpImpliesContent->mConclusion;
                case FormulaType::ITE:
                    return mpIteContent->mCondition == _content.mpIteContent->mCondition
                            && mpIteContent->mThen == _content.mpIteContent->mThen
                            && mpIteContent->mElse == _content.mpIteContent->mElse;
                case FormulaType::EXISTS:
                    return (*mpQuantifierContent == *_content.mpQuantifierContent);
                case FormulaType::FORALL:
                    return (*mpQuantifierContent == *_content.mpQuantifierContent);
                case FormulaType::UEQ:
                    return mUIEquality == _content.mUIEquality;
                default:
                    return (*mpSubformulas) == (*_content.mpSubformulas);
            }
        }
        else
            return mId == _content.mId;
    }
    
    template<typename Pol>
    string FormulaContent<Pol>::toString( bool _withActivity, unsigned _resolveUnequal, const string _init, bool _oneline, bool _infix, bool _friendlyNames ) const
    {
        string activity = "";
        if( _withActivity )
        {
            stringstream s;
            s << " [" << mDifficulty << ":" << mActivity << "]";
            activity += s.str();
        }
        if( mType == FormulaType::BOOL )
        {
            return (_init + VariablePool::getInstance().getName( mBoolean, _friendlyNames ) + activity);
        }
        else if( mType == FormulaType::CONSTRAINT )
            return (_init + mConstraint.toString( _resolveUnequal, _infix, _friendlyNames ) + activity);
        else if (mType == FormulaType::BITVECTOR) {
            return (_init + mBVConstraint.toString(_init, _oneline, _infix, _friendlyNames) + activity);
        }
        else if( mType == FormulaType::UEQ )
        {
            return (_init + mUIEquality.toString( _resolveUnequal, _infix, _friendlyNames ) + activity);
        }
        else if( mType == FormulaType::FALSE || mType == FormulaType::TRUE )
            return (_init + formulaTypeToString( mType ) + activity);
        else if( mType == FormulaType::NOT )
        {
            string result = _init;
            if( _infix )
            {
                result += "not(";
                if( !_oneline ) result += "\n";
            }
            else
            {
                result += "(not";
                result += (_oneline ? " " : "\n");
            }
            result += mSubformula.toString( _withActivity, _resolveUnequal, _oneline ? "" : (_init + "   "), _oneline, _infix, _friendlyNames );
            result += (_oneline ? "" : "\n") + _init + ")";
            return result;
        }
        else if( mType == FormulaType::IMPLIES )
        {
            string result = _init + "(";
            if( _infix )
            {
                if( !_oneline ) 
                    result += "\n";
                result += mpImpliesContent->mPremise.toString( _withActivity, _resolveUnequal, _oneline ? "" : (_init + "   "), _oneline, true, _friendlyNames );
                result += " " + formulaTypeToString( FormulaType::IMPLIES ) + " ";
                if( !_oneline ) 
                    result += "\n";
                result += mpImpliesContent->mConclusion.toString( _withActivity, _resolveUnequal, _oneline ? "" : (_init + "   "), _oneline, true, _friendlyNames );
            }
            else
            {
                result += formulaTypeToString( FormulaType::IMPLIES );
                result += (_oneline ? " " : "\n");
                result += mpImpliesContent->mPremise.toString( _withActivity, _resolveUnequal, _oneline ? "" : (_init + "   "), _oneline, false, _friendlyNames );
                result += (_oneline ? " " : "\n");
                result += mpImpliesContent->mConclusion.toString( _withActivity, _resolveUnequal, _oneline ? "" : (_init + "   "), _oneline, false, _friendlyNames );
            }
            result += ")";
            if( _withActivity )
                result += activity;
            return result;
        }
        else if( mType == FormulaType::ITE )
        {
            string result = _init + "(";
            if( _infix )
            {
                if( !_oneline ) 
                    result += "\n";
                result += mpIteContent->mCondition.toString( _withActivity, _resolveUnequal, _oneline ? "" : (_init + "   "), _oneline, true, _friendlyNames );
                result += " " + formulaTypeToString( FormulaType::ITE ) + " ";
                if( !_oneline ) 
                    result += "\n";
                result += mpIteContent->mThen.toString( _withActivity, _resolveUnequal, _oneline ? "" : (_init + "   "), _oneline, true, _friendlyNames );
                if( !_oneline ) 
                    result += "\n";
                result += mpIteContent->mElse.toString( _withActivity, _resolveUnequal, _oneline ? "" : (_init + "   "), _oneline, true, _friendlyNames );
            }
            else
            {
                result += formulaTypeToString( FormulaType::ITE );
                result += (_oneline ? " " : "\n");
                result += mpIteContent->mCondition.toString( _withActivity, _resolveUnequal, _oneline ? "" : (_init + "   "), _oneline, false, _friendlyNames );
                result += (_oneline ? " " : "\n");
                result += mpIteContent->mThen.toString( _withActivity, _resolveUnequal, _oneline ? "" : (_init + "   "), _oneline, false, _friendlyNames );
                result += (_oneline ? " " : "\n");
                result += mpIteContent->mElse.toString( _withActivity, _resolveUnequal, _oneline ? "" : (_init + "   "), _oneline, false, _friendlyNames );
            }
            result += ")";
            if( _withActivity )
                result += activity;
            return result;
        }
        else if (mType == FormulaType::EXISTS)
        {
            string result = _init + "(exists ";
            for (auto v: mpQuantifierContent->mVariables) {
                result += VariablePool::getInstance().getName(v, _friendlyNames) + " ";
            }
            result += mpQuantifierContent->mFormula.toString(_withActivity, _resolveUnequal, _init, _oneline, _infix, _friendlyNames);
            result += ")";
            return result;
        }
        else if (mType == FormulaType::FORALL)
        {
            string result = _init + "(forall ";
            for (auto v: mpQuantifierContent->mVariables) {
                result += VariablePool::getInstance().getName(v, _friendlyNames) + " ";
            }
            result += mpQuantifierContent->mFormula.toString(_withActivity, _resolveUnequal, _init, _oneline, _infix, _friendlyNames);
            result += ")";
            return result;
        }
        assert( mType == FormulaType::AND || mType == FormulaType::OR || mType == FormulaType::IFF || mType == FormulaType::XOR );
        string stringOfType = formulaTypeToString( mType );
        string result = _init + "(";
        if( _infix )
        {
            for( auto subFormula = mpSubformulas->begin(); subFormula != mpSubformulas->end(); ++subFormula )
            {
                if( subFormula != mpSubformulas->begin() )
                    result += " " + stringOfType + " ";
                if( !_oneline ) 
                    result += "\n";
                result += subFormula->toString( _withActivity, _resolveUnequal, _oneline ? "" : (_init + "   "), _oneline, true, _friendlyNames );
            }
        }
        else
        {
            result += stringOfType;
            for( auto subFormula = mpSubformulas->begin(); subFormula != mpSubformulas->end(); ++subFormula )
            {
                result += (_oneline ? " " : "\n");
                result += subFormula->toString( _withActivity, _resolveUnequal, _oneline ? "" : (_init + "   "), _oneline, false, _friendlyNames );
            }
        }
        result += ")";
        if( _withActivity )
            result += activity;
        return result;
    }
        
    template<typename Pol>
    void Formula<Pol>::collectVariables( Variables& _vars, VariableType _type, bool _ofThisType ) const
    {
        switch( getType() )
        {
            case FormulaType::BOOL:
                if( _ofThisType == (_type == VariableType::VT_BOOL) )
                {
                    _vars.insert( boolean() );
                }
                break;
            case FormulaType::TRUE:
                break;
            case FormulaType::FALSE:
                break;
            case FormulaType::CONSTRAINT:
                if( !(_ofThisType && _type == VariableType::VT_BOOL) ) // NOTE: THIS ASSUMES THAT THE VARIABLES IN THE CONSTRAINT HAVE INFINTE DOMAINS
                {
                    for( auto var : constraint().variables() )
                    {
                        if( _ofThisType == (var.getType() == VariableType::VT_INT) )
                            _vars.insert( var );
                        if( _ofThisType == (var.getType() == VariableType::VT_REAL) )
                            _vars.insert( var );
                    }
                }
                break;
            case FormulaType::NOT:
                subformula().collectVariables( _vars, _type, _ofThisType );
                break;
            case FormulaType::IMPLIES:
                premise().collectVariables( _vars, _type, _ofThisType );
                conclusion().collectVariables( _vars, _type, _ofThisType );
                break;
            case FormulaType::ITE:
                condition().collectVariables( _vars, _type, _ofThisType );
                firstCase().collectVariables( _vars, _type, _ofThisType );
                secondCase().collectVariables( _vars, _type, _ofThisType );
                break;
            case FormulaType::EXISTS:
            case FormulaType::FORALL:
                quantifiedFormula().collectVariables(_vars, _type, _ofThisType);
                break;
            default:
            {
                for( const Formula<Pol>& subFormula : subformulas() )
                    subFormula.collectVariables( _vars, _type, _ofThisType );
            }
        }
    }
    
    template<typename Pol>
    unsigned Formula<Pol>::satisfiedBy( const EvaluationMap<typename Pol::NumberType>& _assignment ) const
    {
        switch( getType() )
        {
            case FormulaType::TRUE:
            {
                return 1;
            }
            case FormulaType::FALSE:
            {
                return 0;
            }
            case FormulaType::BOOL:
            {
                auto ass = _assignment.find( boolean() );
                return ass == _assignment.end() ? 2 : (ass->second == typename Pol::NumberType( 1 ) ? 1 : 0);
            }
            case FormulaType::CONSTRAINT:
            {
                return constraint().satisfiedBy( _assignment );
            }
            case FormulaType::BITVECTOR:
            {
                assert(false);
                std::cerr << "Implement BVConstraint::satisfiedBy()" << std::endl;
                //return bvConstraint().satisfiedBy( _assignment );
            }
            case FormulaType::NOT:
            {
                switch( subformula().satisfiedBy( _assignment ) )
                {
                    case 0:
                        return 1;
                    case 1:
                        return 0;
                    default:
                        return 2;
                }   
            }
            case FormulaType::OR:
            {
                unsigned result = 0;
                for( auto subFormula = subformulas().begin(); subFormula != subformulas().end(); ++subFormula )
                {
                    switch( subFormula->satisfiedBy( _assignment ) )
                    {
                        case 0:
                            break;
                        case 1:
                            return 1;
                        default:
                            if( result != 2 ) result = 2;
                    }
                }
                return result;
            }
            case FormulaType::AND:
            {
                unsigned result = 1;
                for( auto subFormula = subformulas().begin(); subFormula != subformulas().end(); ++subFormula )
                {
                    switch( subFormula->satisfiedBy( _assignment ) )
                    {
                        case 0:
                            return 0;
                        case 1:
                            break;
                        default:
                            if( result != 2 ) result = 2;
                    }
                }
                return result;
            }
            case FormulaType::IMPLIES:
            {
                unsigned result = premise().satisfiedBy( _assignment );
                if( result == 0 ) return 1;
                switch( conclusion().satisfiedBy( _assignment ) )
                {
                    case 0:
                        return result == 1 ? 0 : 2;
                    case 1:
                        return 1;
                    default:
                        return 2;
                }
            }
            case FormulaType::ITE:
            {
                unsigned result = condition().satisfiedBy( _assignment );
                switch( result )
                {
                    case 0:
                        return secondCase().satisfiedBy( _assignment );
                    case 1:
                        return firstCase().satisfiedBy( _assignment );
                    default:
                        return 2;
                }
            }
            case FormulaType::IFF:
            {
                auto subFormula = subformulas().begin();
                unsigned result = subFormula->satisfiedBy( _assignment );
                bool containsTrue = (result == 1 ? true : false);
                bool containsFalse = (result == 0 ? true : false);
                ++subFormula;
                while( subFormula != subformulas().end() )
                {
                    unsigned resultTmp = subFormula->satisfiedBy( _assignment );
                    switch( resultTmp )
                    {
                        case 0:
                            containsFalse = true;
                            break;
                        case 1:
                            containsTrue = true;
                        default:
                            result = 2;
                    }
                    if( containsFalse && containsTrue )
                        return 0;
                    ++subFormula;
                }
                return (result == 2 ? 2 : 1);
            }
            case FormulaType::XOR:
            {
                auto subFormula = subformulas().begin();
                unsigned result = subFormula->satisfiedBy( _assignment );
                if( result == 2 ) return 2;
                ++subFormula;
                while( subFormula != subformulas().end() )
                {
                    unsigned resultTmp = subFormula->satisfiedBy( _assignment );
                    if( resultTmp == 2 ) return 2;
                    result = resultTmp != result;
                    ++subFormula;
                }
                return result;
            }
            case FormulaType::EXISTS:
            {
                ///@todo do something here
                return 2;
                break;
            }
            case FormulaType::FORALL:
            {
                ///@todo do something here
                return 2;
                break;
            }
            default:
            {
                assert( false );
                cerr << "Undefined operator!" << endl;
                return 2;
            }
        }
    }
    
    template<typename Pol>
    void Formula<Pol>::init( FormulaContent<Pol>& _content )
    {
        _content.mProperties = Condition();
        switch( _content.mType )
        {
            case FormulaType::TRUE:
            {
                _content.mProperties |= STRONG_CONDITIONS;
                addConstraintProperties( _content.mConstraint, _content.mProperties );
                break;
            }
            case FormulaType::FALSE:
            {
                _content.mProperties |= STRONG_CONDITIONS;
                addConstraintProperties( _content.mConstraint, _content.mProperties );
                break;
            }
            case FormulaType::BOOL:
            {
                _content.mProperties |= STRONG_CONDITIONS | PROP_CONTAINS_BOOLEAN;
                break;
            }
            case FormulaType::CONSTRAINT:
            {
                _content.mProperties |= STRONG_CONDITIONS;
                addConstraintProperties( _content.mConstraint, _content.mProperties );
                break;
            }
            case FormulaType::BITVECTOR:
            {
<<<<<<< HEAD
                _content.mProperties |= STRONG_CONDITIONS;
                ///@todo Anything to do here?
=======
                _content.mProperties |= STRONG_CONDITIONS | PROP_CONTAINS_BITVECTOR;
>>>>>>> 7d3209a4
                break;
            }
            case FormulaType::NOT:
            {
                Condition subFormulaConds = _content.mSubformula.mpContent->mProperties;
                if( PROP_IS_AN_ATOM <= subFormulaConds )
                    _content.mProperties |= PROP_IS_A_CLAUSE | PROP_IS_A_LITERAL | PROP_IS_IN_CNF | PROP_IS_PURE_CONJUNCTION;
                _content.mProperties |= (subFormulaConds & PROP_VARIABLE_DEGREE_LESS_THAN_THREE);
                _content.mProperties |= (subFormulaConds & PROP_VARIABLE_DEGREE_LESS_THAN_FOUR);
                _content.mProperties |= (subFormulaConds & PROP_VARIABLE_DEGREE_LESS_THAN_FIVE);
                _content.mProperties |= (subFormulaConds & WEAK_CONDITIONS);
                break;
            }
            case FormulaType::OR:
            {
                _content.mProperties |= PROP_IS_A_CLAUSE | PROP_IS_IN_CNF | PROP_IS_IN_NNF;
                _content.mProperties |= PROP_VARIABLE_DEGREE_LESS_THAN_THREE | PROP_VARIABLE_DEGREE_LESS_THAN_FOUR | PROP_VARIABLE_DEGREE_LESS_THAN_FIVE;
                for( auto subFormula = _content.mpSubformulas->begin(); subFormula != _content.mpSubformulas->end(); ++subFormula )
                {
                    Condition subFormulaConds = subFormula->properties();
                    if( !(PROP_IS_A_LITERAL<=subFormulaConds) )
                    {
                        _content.mProperties &= ~PROP_IS_A_CLAUSE;
                        _content.mProperties &= ~PROP_IS_IN_CNF;
                    }
                    if( !(PROP_IS_IN_NNF<=subFormulaConds) )
                        _content.mProperties &= ~PROP_IS_IN_NNF;
                    _content.mProperties |= (subFormulaConds & WEAK_CONDITIONS);
                }
                break;
            }
            case FormulaType::AND:
            {
                _content.mProperties |= PROP_IS_PURE_CONJUNCTION | PROP_IS_IN_CNF | PROP_IS_IN_NNF;
                _content.mProperties |= PROP_VARIABLE_DEGREE_LESS_THAN_THREE | PROP_VARIABLE_DEGREE_LESS_THAN_FOUR | PROP_VARIABLE_DEGREE_LESS_THAN_FIVE;
                for( auto subFormula = _content.mpSubformulas->begin(); subFormula != _content.mpSubformulas->end(); ++subFormula )
                {
                    Condition subFormulaConds = subFormula->properties();
                    if( !(PROP_IS_A_CLAUSE<=subFormulaConds) )
                    {
                        _content.mProperties &= ~PROP_IS_PURE_CONJUNCTION;
                        _content.mProperties &= ~PROP_IS_IN_CNF;
                    }
                    else if( !(PROP_IS_A_LITERAL<=subFormulaConds) )
                        _content.mProperties &= ~PROP_IS_PURE_CONJUNCTION;
                    if( !(PROP_IS_IN_NNF<=subFormulaConds) )
                        _content.mProperties &= ~PROP_IS_IN_NNF;
                    _content.mProperties |= (subFormulaConds & WEAK_CONDITIONS);
                }
                break;
            }
            case FormulaType::IMPLIES:
            {
                _content.mProperties |= PROP_IS_IN_NNF;
                _content.mProperties |= PROP_VARIABLE_DEGREE_LESS_THAN_THREE | PROP_VARIABLE_DEGREE_LESS_THAN_FOUR | PROP_VARIABLE_DEGREE_LESS_THAN_FIVE;
                Condition subFormulaCondsA = _content.mpImpliesContent->mPremise.properties();
                if( !(PROP_IS_IN_NNF<=subFormulaCondsA) )
                    _content.mProperties &= ~PROP_IS_IN_NNF;
                _content.mProperties |= (subFormulaCondsA & WEAK_CONDITIONS);
                Condition subFormulaCondsB = _content.mpImpliesContent->mConclusion.properties();
                if( !(PROP_IS_IN_NNF<=subFormulaCondsB) )
                    _content.mProperties &= ~PROP_IS_IN_NNF;
                _content.mProperties |= (subFormulaCondsB & WEAK_CONDITIONS);
                break;
            }
            case FormulaType::ITE:
            {
                _content.mProperties |= PROP_VARIABLE_DEGREE_LESS_THAN_THREE | PROP_VARIABLE_DEGREE_LESS_THAN_FOUR | PROP_VARIABLE_DEGREE_LESS_THAN_FIVE;
                _content.mProperties |= (_content.mpIteContent->mCondition.properties() & WEAK_CONDITIONS);
                _content.mProperties |= (_content.mpIteContent->mThen.properties() & WEAK_CONDITIONS);
                _content.mProperties |= (_content.mpIteContent->mElse.properties() & WEAK_CONDITIONS);
                break;
            }
            case FormulaType::IFF:
            {
                _content.mProperties |= PROP_IS_IN_NNF;
                _content.mProperties |= PROP_VARIABLE_DEGREE_LESS_THAN_THREE | PROP_VARIABLE_DEGREE_LESS_THAN_FOUR | PROP_VARIABLE_DEGREE_LESS_THAN_FIVE;
                for( auto subFormula = _content.mpSubformulas->begin(); subFormula != _content.mpSubformulas->end(); ++subFormula )
                {
                    Condition subFormulaConds = subFormula->properties();
                    if( !(PROP_IS_IN_NNF<=subFormulaConds) )
                        _content.mProperties &= ~PROP_IS_IN_NNF;
                    _content.mProperties |= (subFormulaConds & WEAK_CONDITIONS);
                }
                break;
            }
            case FormulaType::XOR:
            {
                _content.mProperties |= PROP_IS_IN_NNF;
                _content.mProperties |= PROP_VARIABLE_DEGREE_LESS_THAN_THREE | PROP_VARIABLE_DEGREE_LESS_THAN_FOUR | PROP_VARIABLE_DEGREE_LESS_THAN_FIVE;
                for( auto subFormula = _content.mpSubformulas->begin(); subFormula != _content.mpSubformulas->end(); ++subFormula )
                {
                    Condition subFormulaConds = subFormula->properties();
                    if( !(PROP_IS_IN_NNF<=subFormulaConds) )
                        _content.mProperties &= ~PROP_IS_IN_NNF;
                    _content.mProperties |= (subFormulaConds & WEAK_CONDITIONS);
                }
                break;
            }
            case FormulaType::EXISTS:
            {
                ///@todo do something here
                break;
            }
            case FormulaType::FORALL:
            {
                ///@todo do something here
                break;
            }
            case FormulaType::UEQ:
            {
                _content.mProperties |= STRONG_CONDITIONS | PROP_CONTAINS_UNINTERPRETED_EQUATIONS;
                break;
            }
            default:
            {
                assert( false );
                cerr << "Undefined operator!" << endl;
            }
        }
    }
    
    template<typename Pol>
    void Formula<Pol>::addConstraintProperties( const Constraint<Pol>& _constraint, Condition& _properties )
    {
        if( _constraint.lhs().isZero() )
        {
            _properties |= PROP_CONTAINS_LINEAR_POLYNOMIAL;
        }
        else
        {
            switch( _constraint.lhs().totalDegree() )
            {
                case 0:
                    _properties |= PROP_CONTAINS_LINEAR_POLYNOMIAL;
                    break;
                case 1:
                    _properties |= PROP_CONTAINS_LINEAR_POLYNOMIAL;
                    break;
                case 2:
                    _properties |= PROP_CONTAINS_NONLINEAR_POLYNOMIAL;
                    break;
                case 3:
                    _properties |= PROP_CONTAINS_NONLINEAR_POLYNOMIAL;
                    _properties &= ~PROP_VARIABLE_DEGREE_LESS_THAN_THREE;
                    break;
                case 4:
                    _properties |= PROP_CONTAINS_NONLINEAR_POLYNOMIAL;
                    _properties &= ~PROP_VARIABLE_DEGREE_LESS_THAN_FOUR;
                    break;
                case 5:
                    _properties |= PROP_CONTAINS_NONLINEAR_POLYNOMIAL;
                    _properties &= ~PROP_VARIABLE_DEGREE_LESS_THAN_FIVE;
                    break;
                default:
                {
                }
            }
        }
        switch( _constraint.relation() )
        {
            case Relation::EQ:
                _properties |= PROP_CONTAINS_EQUATION;
                break;
            case Relation::NEQ:
                _properties |= PROP_CONTAINS_STRICT_INEQUALITY;
                break;
            case Relation::LEQ:
                _properties |= PROP_CONTAINS_INEQUALITY;
                break;
            case Relation::GEQ:
                _properties |= PROP_CONTAINS_INEQUALITY;
                break;
            case Relation::LESS:
                _properties |= PROP_CONTAINS_STRICT_INEQUALITY;
                break;
            case Relation::GREATER:
                _properties |= PROP_CONTAINS_STRICT_INEQUALITY;
                break;
            default:
            {
            }
        }
        if( _constraint.hasIntegerValuedVariable() )
            _properties |= PROP_CONTAINS_INTEGER_VALUED_VARS;
        if( _constraint.hasRealValuedVariable() )
            _properties |= PROP_CONTAINS_REAL_VALUED_VARS;
    }
    
    template<typename Pol>
    std::string Formula<Pol>::toString( bool _withActivity, unsigned _resolveUnequal, const std::string _init, bool _oneline, bool _infix, bool _friendlyNames, bool _withVariableDefinition ) const
    {
        std::string result = "";
        if( _withVariableDefinition )
        {
            std::stringstream os;
            
            carl::SortManager::getInstance().exportDefinitions(os);
            
            carl::FormulaVisitor<Formula<Pol>> visitor;
            Variables vars;
            std::set<UVariable> uvars;
            visitor.visit(*this, 
                    [&](const Formula& _f) 
                    {
                        switch(_f.getType())
                        {
                            case FormulaType::BOOL:
                                vars.insert( _f.boolean() );
                                break;
                            case FormulaType::CONSTRAINT:
                                for( auto var : _f.constraint().variables() ) vars.insert( var );
                                break;
                            case FormulaType::UEQ:
                                _f.uequality().collectUVariables( uvars );
                                break;
                            default:
                                break;
                        }
                    });
            for( auto var : vars )
                os << "(declare-fun " << var << " () " << var.getType() << ")\n";
            for( const auto& uvar : uvars )
                os << "(declare-fun " << uvar() << " () " << uvar.domain() << ")\n";
            result += os.str();
            result += "(assert ";
        }
        result += mpContent->toString( _withActivity, _resolveUnequal, _init, _oneline, _infix, _friendlyNames );
        if( _withVariableDefinition )
            result += ")\n";
        return result;
    }
    
    template<typename Pol>
    ostream& operator<<( ostream& _ostream, const Formula<Pol>& _formula )
    {
        return (_ostream << _formula.toString( false, 0, "", true, false, true ));
    }

    template<typename Pol>
    void Formula<Pol>::printProposition( ostream& _out, const string _init ) const
    {
        _out << _init;
        for( unsigned i = 0; i < properties().size(); ++i )
        {
            if( fmod( i, 10.0 ) == 0.0 ) 
                _out << " ";
            _out << properties()[i];
        }
        _out << endl;
    }
    
    template<typename Pol>
    string Formula<Pol>::toRedlogFormat( bool _withVariables ) const
    {
        string result = "";
        string oper = formulaTypeToString( getType() );
        switch( getType() )
        {
            // unary cases
            case FormulaType::TRUE:
                result += " " + oper + " ";
                break;
            case FormulaType::FALSE:
                result += " " + oper + " ";
                break;
            case FormulaType::NOT:
                result += " " + oper + "( " + subformula().toRedlogFormat( _withVariables ) + " )";
                break;
            case FormulaType::CONSTRAINT:
                result += constraint().toString( 1 );
                break;
            case FormulaType::BOOL:
                result += VariablePool::getInstance().getName( boolean(), true ) + " = 1";
                break;
            case FormulaType::IMPLIES:
                result += "( " + premise().toRedlogFormat( _withVariables ) + " " + oper + " " + premise().toRedlogFormat( _withVariables ) + " )";
                break;
            default:
            {
                // recursive print of the subformulas
                if( _withVariables )
                { // add the variables
                    result += "( ex( {";
                    result += variableListToString( "," );
                    result += "}, (";
                    // Make pseudo Booleans.
                    set<Variable> boolVars = set<Variable>();
                    booleanVars( boolVars );
                    for( auto j = boolVars.begin(); j != boolVars.end(); ++j )
                    {
                        string boolName = VariablePool::getInstance().getName( *j, true );
                        result += "(" + boolName + " = 0 or " + boolName + " = 1) and ";
                    }
                }
                else
                    result += "( ";
                typename Formulas<Pol>::const_iterator it = subformulas().begin();
                // do not quantify variables again.
                result += (*it)->toRedlogFormat( false );
                for( ++it; it != subformulas().end(); ++it ) // do not quantify variables again.
                    result += " " + oper + " " + (*it)->toRedlogFormat( false );
                if( _withVariables )
                    result += " ) )";
                result += " )";
            }
        }
        return result;
    }

    template<typename Pol>
    string Formula<Pol>::variableListToString( string _separator, const unordered_map<string, string>& _variableIds ) const
    {
        Variables realVars = Variables();
        realValuedVars( realVars );
        set<Variable> boolVars = set<Variable>();
        booleanVars( boolVars );
        auto i = realVars.begin();
        auto j = boolVars.begin();
        string result = "";
        if( i != realVars.end() )
        {
            stringstream sstream;
            sstream << *i;
            unordered_map<string, string>::const_iterator vId = _variableIds.find( sstream.str() );
            result += vId == _variableIds.end() ? sstream.str() : vId->second;
            for( ++i; i != realVars.end(); ++i )
            {
                result += _separator;
                vId = _variableIds.find(sstream.str());
                result += vId == _variableIds.end() ? sstream.str() : vId->second;
            }
        }
        else if( j != boolVars.end() )
        {
            string boolName = VariablePool::getInstance().getName( *j, true );
            unordered_map<string, string>::const_iterator vId = _variableIds.find(boolName);
            result += vId == _variableIds.end() ? boolName : vId->second;
            for( ++j; j != boolVars.end(); ++j )
            {
                boolName = VariablePool::getInstance().getName( *j, true );
                result += _separator;
                vId = _variableIds.find(boolName);
                result += vId == _variableIds.end() ? boolName : vId->second;
            }
        }
        return result;
    }

    template<typename Pol>
    Formula<Pol> Formula<Pol>::resolveNegation( bool _keepConstraint ) const
    {
        if( getType() != FormulaType::NOT ) return *this;
        FormulaType newType = getType();
        switch( subformula().getType() )
        {
            case FormulaType::BOOL:
                return *this;
            case FormulaType::UEQ:
                if( _keepConstraint )
                    return *this;
                else
                {
                    const UEquality& ueq = subformula().uequality();
                    return Formula<Pol>( ueq.lhs(), ueq.rhs(), !ueq.negated() );
                }
            case FormulaType::CONSTRAINT:
            {
                const Constraint<Pol>& constraint = subformula().constraint();
                if( _keepConstraint )
                    return *this;
                else
                {
                    switch( constraint.relation() )
                    {
                        case Relation::EQ:
                        {
                            return Formula<Pol>( constraint.lhs(), Relation::NEQ );
                        }
                        case Relation::LEQ:
                        {
                            return Formula<Pol>( -constraint.lhs(), Relation::LESS );
                        }
                        case Relation::LESS:
                        {
                            return Formula<Pol>( -constraint.lhs(), Relation::LEQ );
                        }
                        case Relation::GEQ:
                        {
                            return Formula<Pol>( constraint.lhs(), Relation::LESS );
                        }
                        case Relation::GREATER:
                        {
                            return Formula<Pol>( constraint.lhs(), Relation::LEQ );
                        }
                        case Relation::NEQ:
                        {
                            return Formula<Pol>( constraint.lhs(), Relation::EQ );
                        }
                        default:
                        {
                            assert( false );
                            cerr << "Unexpected relation symbol!" << endl;
                            return *this;
                        }
                    }
                }
            }
            case FormulaType::BITVECTOR: {
                BVCompareRelation rel = inverse(subformula().bvConstraint().relation());
                return Formula<Pol>( BVConstraint::create(rel, subformula().bvConstraint().lhs(), subformula().bvConstraint().rhs()));
            }
            case FormulaType::TRUE: // (not true)  ->  false
                return Formula<Pol>( FormulaType::FALSE );
            case FormulaType::FALSE: // (not false)  ->  true
                return Formula<Pol>( FormulaType::TRUE );
            case FormulaType::NOT: // (not (not phi))  ->  phi
                return subformula().subformula();
            case FormulaType::IMPLIES:
            {
                assert( subformula().size() == 2 );
                // (not (implies lhs rhs))  ->  (and lhs (not rhs))
                Formulas<Pol> subFormulas;
                subFormulas.insert( subformula().premise() );
                subFormulas.insert( Formula<Pol>( NOT, subformula().conclusion() ) );
                return Formula<Pol>( AND, move( subFormulas ) );
            }
            case FormulaType::ITE: // (not (ite cond then else))  ->  (ite cond (not then) (not else))
            {
                return Formula<Pol>( ITE, subformula().condition(), Formula<Pol>( NOT, subformula().firstCase() ), Formula<Pol>( NOT, subformula().secondCase() ) );
            }
            case FormulaType::IFF: // (not (iff phi_1 .. phi_n))  ->  (and (or phi_1 .. phi_n) (or (not phi_1) .. (not phi_n)))
            {
                Formulas<Pol> subFormulasA;
                Formulas<Pol> subFormulasB;
                for( auto& subFormula : subformula().subformulas() )
                {
                    subFormulasA.insert( subFormula );
                    subFormulasB.insert( Formula<Pol>( NOT, subFormula ) );
                }
                return Formula<Pol>( AND, Formula<Pol>( OR, move( subFormulasA ) ), Formula<Pol>( OR, move( subFormulasB ) ) );
            }
            case FormulaType::XOR: // (not (xor phi_1 .. phi_n))  ->  (xor (not phi_1) phi_2 .. phi_n)
            {
                auto subFormula = subformula().subformulas().begin();
                Formulas<Pol> subFormulas;
                subFormulas.insert( Formula<Pol>( NOT, *subFormula ) );
                ++subFormula;
                for( ; subFormula != subformula().subformulas().end(); ++subFormula )
                    subFormulas.insert( *subFormula );
                return Formula<Pol>( XOR, move( subFormulas ) );
            }
            case FormulaType::AND: // (not (and phi_1 .. phi_n))  ->  (or (not phi_1) .. (not phi_n))
                newType = FormulaType::OR;
                break;
            case FormulaType::OR: // (not (or phi_1 .. phi_n))  ->  (and (not phi_1) .. (not phi_n))
                newType = FormulaType::AND;
                break;
            case FormulaType::EXISTS: // (not (exists (vars) phi)) -> (forall (vars) (not phi))
                newType = FormulaType::FORALL;
                break;
            case FormulaType::FORALL: // (not (forall (vars) phi)) -> (exists (vars) (not phi))
                newType = FormulaType::EXISTS;
                break;
            default:
                assert( false );
                cerr << "Unexpected type of formula!" << endl;
                return *this;
        }
        assert( newType != subformula().getType() );
        assert( subformula().getType() == FormulaType::AND || subformula().getType() == FormulaType::OR );
        Formulas<Pol> subFormulas;
        for( const Formula<Pol>& subsubformula : subformula().subformulas() )
            subFormulas.insert( Formula<Pol>( FormulaType::NOT, subsubformula ) );
        return Formula<Pol>( newType, move( subFormulas ) );
    }
    
    template<typename Pol>
    Formula<Pol> Formula<Pol>::connectPrecedingSubformulas() const
    {
        assert( isNary() );
        if( subformulas().size() > 2 )
        {
            Formulas<Pol> tmpSubformulas;
            auto iter = subformulas().rbegin();
            ++iter;
            for( ; iter != subformulas().rend(); ++iter )
                tmpSubformulas.insert( *iter );
            return Formula<Pol>( getType(), tmpSubformulas );
        }
        else
        {
            assert( subformulas().size() == 2 );
            return *(subformulas().begin());
        }
    }

    template<typename Pol>
    Formula<Pol> Formula<Pol>::toQF(QuantifiedVariables& variables, unsigned level, bool negated) const
    {
        switch (getType()) {
            case FormulaType::AND:
            case FormulaType::IFF:
            case FormulaType::OR:
            case FormulaType::XOR:
            {
                if (!negated) {
                    Formulas<Pol> subs;
                    for (auto& sub: subformulas()) {
                        subs.insert(sub->toQF(variables, level, false));
                    }
                    return Formula<Pol>( getType(), std::move(subs) );
                } else if (getType() == FormulaType::AND || getType() == FormulaType::OR) {
                    Formulas<Pol> subs;
                    for (auto& sub: subformulas()) {
                        subs.insert(sub->toQF(variables, level, true));
                    }
                    if (getType() == FormulaType::AND) return Formula<Pol>(FormulaType::OR, std::move(subs));
                    else return Formula<Pol>(FormulaType::AND, std::move(subs));
                } else if (getType() == FormulaType::IFF) {
                    Formulas<Pol> sub1;
                    Formulas<Pol> sub2;
                    for (auto& sub: subformulas()) {
                        sub1.insert(sub->toQF(variables, level, true));
                        sub2.insert(sub->toQF(variables, level, false));
                    }
                    return Formula<Pol>(FormulaType::AND, Formula<Pol>(FormulaType::OR, std::move(sub1)), Formula<Pol>(FormulaType::OR, std::move(sub2)));
                } else if (getType() == FormulaType::XOR) {
                    auto lhs = back()->toQF(variables, level, false);
                    auto rhs = connectPrecedingSubformulas()->toQF(variables, level, true);
                    return Formula<Pol>(FormulaType::IFF, lhs, rhs);
                }
                assert(false);
            }
            case FormulaType::BOOL:
            case FormulaType::CONSTRAINT:
            case FormulaType::FALSE:
            case FormulaType::UEQ:
            case FormulaType::TRUE:
            {
                if (negated) return Formula<Pol>( NOT, *this );
                else return *this;
            }
            case FormulaType::EXISTS:
            case FormulaType::FORALL:
            {
                unsigned cur = 0;
                if ((level % 2 == (getType() == FormulaType::EXISTS ? (unsigned)0 : (unsigned)1)) xor negated) cur = level;
                else cur = level+1;
                Variables vars(quantifiedVariables().begin(), quantifiedVariables().end());
                const Formula<Pol>& f = quantifiedFormula();
                for (auto it = vars.begin(); it != vars.end();) {
                    if (it->getType() == VariableType::VT_BOOL) {
                        // Just leave boolean variables at the base level up to the SAT solver.
                        if (cur > 0) {
                            f = Formula<Pol>(
                                (getType() == FormulaType::EXISTS ? FormulaType::OR : FormulaType::AND),
                                f->substitute({{*it, Formula<Pol>( FormulaType::TRUE )}}),
                                f->substitute({{*it, Formula<Pol>( FormulaType::FALSE )}})
                            );
                        }
                        it = vars.erase(it);
                    }
                    else it++;
                }
                if (vars.size() > 0) {
                    while (variables.size() <= cur) variables.emplace_back();
                    variables[cur].insert(vars.begin(), vars.end());
                }
                return f->toQF(variables, cur, negated);
            }
            case FormulaType::IMPLIES:
                if (negated) return Formula<Pol>(FormulaType::AND, premise().toQF(variables, level, false), conclusion().toQF(variables, level, true));
                else return Formula<Pol>( FormulaType::IMPLIES, premise().toQF(variables, level, false), conclusion().toQF(variables, level, false));
            case FormulaType::ITE:
                return Formula<Pol>( FormulaType::ITE, condition().toQF(variables, level, negated), firstCase().toQF(variables, level, negated), secondCase().toQF(variables, level, negated));
            case FormulaType::NOT:
                return subformula().toQF(variables, level, !negated);
        }
        return Formula<Pol>( FormulaType::TRUE );
    }

    template<typename Pol>
    Formula<Pol> Formula<Pol>::toCNF( bool _keepConstraints, bool _simplifyConstraintCombinations, bool _tseitinWithEquivalence ) const
    {
        if( !_simplifyConstraintCombinations && propertyHolds( PROP_IS_IN_CNF ) )
        {
            if( _keepConstraints )
                return *this;
            else if( getType() == FormulaType::NOT )
            {
                assert( propertyHolds( PROP_IS_A_LITERAL ) );
                return resolveNegation( _keepConstraints );
            }
        }
        else if( isAtom() )
            return *this;
        Formulas<Pol> resultSubformulas;
        ConstraintBounds constraintBoundsAnd;
        std::vector<Formula<Pol>> subformulasToTransform;
        subformulasToTransform.push_back( *this );
        while( !subformulasToTransform.empty() )
        {
            Formula<Pol> currentFormula = subformulasToTransform.back();
//            cout << "To add:" << endl;
//            for( const auto& f : subformulasToTransform )
//                cout << "   " << f << endl;
//            cout << endl;
//            cout << "Conjunction:" << endl;
//            for( const auto& f : resultSubformulas )
//                cout << "   " << f << endl;
//            cout << endl;
            subformulasToTransform.pop_back();
            switch( currentFormula.getType() )
            {
                case FormulaType::BOOL:
                {
                    resultSubformulas.insert( currentFormula );
                    break;
                }
                case FormulaType::UEQ:
                {
                    resultSubformulas.insert( currentFormula );
                    break;
                }
                case FormulaType::CONSTRAINT:
                {   
                    if( _simplifyConstraintCombinations )
                    {
                        if( addConstraintBound( constraintBoundsAnd, currentFormula, true ).isFalse() )
                        {
                            goto ReturnFalse;
                        }
                    }
                    else
                        resultSubformulas.insert( currentFormula );
                    break;
                }
                case FormulaType::BITVECTOR:
                {
                    resultSubformulas.insert( currentFormula );
                    break;
                }
                case FormulaType::TRUE: // Remove it.
                    break;
                case FormulaType::FALSE: // Return false.
                    goto ReturnFalse;
                case FormulaType::NOT: // Try to resolve this negation.
                {
                    Formula<Pol> resolvedFormula = currentFormula.resolveNegation( _keepConstraints );
                    if( resolvedFormula.propertyHolds( PROP_IS_A_LITERAL ) ) // It is a literal.
                    {
                        if( resolvedFormula.getType() == FormulaType::CONSTRAINT 
                                || (resolvedFormula.getType() == FormulaType::NOT && resolvedFormula.subformula().getType() == FormulaType::CONSTRAINT) )
                        {
                            if( _simplifyConstraintCombinations )
                            {
                                if( addConstraintBound( constraintBoundsAnd, resolvedFormula, true ).isFalse() )
                                {
                                    goto ReturnFalse;
                                }
                            }
                            else
                            {
                                resultSubformulas.insert( resolvedFormula );
                            }
                        }
                        else
                        {
                            resultSubformulas.insert( resolvedFormula );
                        }
                    }
                    else
                        subformulasToTransform.push_back( resolvedFormula );
                    break;
                }
                case FormulaType::AND: // (and phi_1 .. phi_n) -> psi_1 .. psi_m
                {
                    for( const Formula<Pol>& subFormula : currentFormula.subformulas() )
                        subformulasToTransform.push_back( subFormula );
                    break;
                }
                case FormulaType::IMPLIES: // (-> lhs rhs)  ->  (or (not lhs) rhs)
                {
                    Formulas<Pol> tmpSubformulas;
                    tmpSubformulas.insert( Formula<Pol>( NOT, currentFormula.premise() ) );
                    tmpSubformulas.insert( currentFormula.conclusion() );
                    subformulasToTransform.push_back( Formula<Pol>( FormulaType::OR, tmpSubformulas ) );
                    break;
                }
                case FormulaType::ITE: // (ite cond then else)  ->  auxBool, where (or (not cond) then) and (or cond else) are added to the queue
                {
                    // Add: (or (not cond) then)
                    subformulasToTransform.push_back( Formula<Pol>( FormulaType::OR, Formula<Pol>( FormulaType::NOT, currentFormula.condition() ), currentFormula.firstCase() ) );
                    // Add: (or cond else)
                    subformulasToTransform.push_back( Formula<Pol>( FormulaType::OR, currentFormula.condition(), currentFormula.secondCase() ) );
                    break;
                }
                case FormulaType::IFF: 
                {
                    if( currentFormula.subformulas().size() > 2 )
                    {
                        // (iff phi_1 .. phi_n) -> (or (and phi_1 .. phi_n) (and (not phi_1) .. (not phi_n))) is added to the queue
                        Formulas<Pol> subformulasA;
                        Formulas<Pol> subformulasB;
                        for( auto& subFormula : currentFormula.subformulas() )
                        {
                            subformulasA.insert( subFormula );
                            subformulasB.insert( Formula<Pol>( FormulaType::NOT, subFormula ) );
                        }
                        subformulasToTransform.push_back( Formula<Pol>( FormulaType::OR, Formula<Pol>( AND, move( subformulasA ) ), Formula<Pol>( FormulaType::AND, move( subformulasB ) ) ) );
                    }
                    else
                    {
                        // (iff lhs rhs) -> (or lhs (not rhs)) and (or (not lhs) rhs) are added to the queue
                        assert( currentFormula.subformulas().size() == 2 );
                        // Get lhs and rhs.
                        const Formula<Pol>& lhs = *currentFormula.subformulas().begin();
                        const Formula<Pol>& rhs = currentFormula.back();
                        // add (or lhs (not rhs)) to the queue
                        subformulasToTransform.push_back( Formula<Pol>( FormulaType::OR, lhs, Formula<Pol>( FormulaType::NOT, rhs ) ) );
                        // add (or (not lhs) rhs) to the queue
                        subformulasToTransform.push_back( Formula<Pol>( FormulaType::OR, Formula<Pol>( FormulaType::NOT, lhs ), rhs ) );
                    }
                    break;
                }
                case FormulaType::XOR: // (xor lhs rhs) -> (or lhs rhs) and (or (not lhs) (not rhs)) are added to the queue
                {
                    // Get lhs and rhs.
                    Formula<Pol> lhs = currentFormula.connectPrecedingSubformulas();
                    const Formula<Pol>& rhs = currentFormula.back();
                    // add (or lhs rhs) to the queue
                    subformulasToTransform.push_back( Formula<Pol>( FormulaType::OR, lhs, rhs) );
                    // add (or (not lhs) (not rhs)) to the queue
                    subformulasToTransform.push_back( Formula<Pol>( FormulaType::OR, Formula<Pol>( FormulaType::NOT, lhs ), Formula<Pol>( FormulaType::NOT, rhs ) ) );
                    break;
                }
                // Note, that the following case could be implemented using less code, but it would clearly
                // lead to a worse performance as we would then not benefit from the properties of a disjunction.
                case FormulaType::OR: // (or phi_1 .. phi_n) -> (or psi_1 .. psi_m),  where phi_i is transformed as follows:
                {
                    bool currentFormulaValid = false;
                    ConstraintBounds constraintBoundsOr;
                    Formulas<Pol> subsubformulas;
                    std::vector<Formula<Pol>> phis;
                    for( const Formula<Pol>& subFormula : currentFormula.subformulas() )
                        phis.push_back( subFormula );
                    std::vector<Formula<Pol>> subformulasToTransformTmp;
                    while( !currentFormulaValid && !phis.empty() )
                    {
                        Formula<Pol> currentSubformula = phis.back();
//                        cout << "    To add:" << endl;
//                        for( const auto& f : phis )
//                            cout << "       " << f << endl;
//                        cout << endl;
//                        cout << "    Disjunction:" << endl;
//                        for( const auto& f : subsubformulas )
//                            cout << "       " << f << endl;
//                        cout << endl;
                        phis.pop_back();
                        switch( currentSubformula.getType() )
                        {
                            case FormulaType::BOOL: // B -> B
                                subsubformulas.insert( currentSubformula );
                                break;
                            case FormulaType::UEQ: // u -> u
                                subsubformulas.insert( currentSubformula );
                                break;
                            case FormulaType::TRUE: // remove the entire considered disjunction and everything which has been created by considering it
                                currentFormulaValid = true;
                                break;
                            case FormulaType::FALSE: // remove it
                                break;
                            case FormulaType::OR: // (or phi_i1 .. phi_ik) -> phi_i1 .. phi_ik
                                for( const Formula<Pol>& subsubformula : currentSubformula.subformulas() )
                                    phis.push_back( subsubformula );
                                break;
                            case FormulaType::IMPLIES: // (-> lhs_i rhs_i) -> (not lhs_i) rhs_i
                                phis.push_back( Formula<Pol>( NOT, currentSubformula.premise() ) );
                                phis.push_back( currentSubformula.conclusion() );
                                break;
                            case FormulaType::ITE: // (ite cond then else)  ->  (and (or (not cond) then) (or cond else))
                            {   
                                Formulas<Pol> tmpSubformulas;
                                // Add: (or (not cond) then)
                                tmpSubformulas.insert( Formula<Pol>( FormulaType::OR, Formula<Pol>( FormulaType::NOT, currentSubformula.condition() ), currentSubformula.firstCase() ) );
                                // Add: (or cond else)
                                tmpSubformulas.insert( Formula<Pol>( FormulaType::OR, currentSubformula.condition(), currentSubformula.secondCase() ) );
                                phis.push_back( Formula<Pol>( FormulaType::AND, tmpSubformulas ) );
                                break;
                            }
                            case FormulaType::NOT: // resolve the negation
                            {
                                Formula<Pol> resolvedFormula = currentSubformula.resolveNegation( _keepConstraints );
                                if( resolvedFormula.propertyHolds( PROP_IS_A_LITERAL ) ) // It is a literal.
                                {
                                    if( resolvedFormula.getType() == FormulaType::CONSTRAINT 
                                            || (resolvedFormula.getType() == FormulaType::NOT && resolvedFormula.subformula().getType() == CONSTRAINT) )
                                    {
                                        if( _simplifyConstraintCombinations )
                                        {
                                            if( addConstraintBound( constraintBoundsOr, resolvedFormula, false ).isFalse() )
                                            {
                                                currentFormulaValid = true;
                                                break;
                                            }
                                        }
                                        else
                                        {
                                            subsubformulas.insert( resolvedFormula );
                                        }
                                    }
                                    else
                                    {
                                        subsubformulas.insert( resolvedFormula );
                                    }
                                }
                                else
                                    phis.push_back( resolvedFormula );
                                break;
                            }
                            case FormulaType::AND: // (and phi_i1 .. phi_ik) -> h_i, where (or (not h_i) phi_i1) .. (or (not h_i) phi_ik) 
                                      //                                and (or h_i (not phi_i1) .. (not phi_ik))  is added to the queue
                            {
                                bool conjunctionIsFalse = false;
                                ConstraintBounds constraintBoundsOrAnd;
                                Formulas<Pol> tmpSubSubformulas;
                                for( const Formula<Pol>& subsubformula : currentSubformula.subformulas() )
                                {
                                    if( subsubformula.getType() == FormulaType::CONSTRAINT 
                                            || (subsubformula.getType() == FormulaType::NOT && subsubformula.subformula().getType() == FormulaType::CONSTRAINT ) )
                                    {
                                        if( _simplifyConstraintCombinations )
                                        {
                                            if( addConstraintBound( constraintBoundsOrAnd, subsubformula, true ).isFalse() )
                                            {
                                                conjunctionIsFalse = true;
                                                break;
                                            }
                                        }
                                        else
                                        {
                                            tmpSubSubformulas.insert( subsubformula );
                                        }
                                    }
                                    else
                                    {
                                        tmpSubSubformulas.insert( subsubformula );
                                    }
                                }
                                if( conjunctionIsFalse )
                                    break;
                                if( _simplifyConstraintCombinations && swapConstraintBounds( constraintBoundsOrAnd, tmpSubSubformulas, true ) )
                                    break;
                                Formula<Pol> tseitinVar = FormulaPool<Pol>::getInstance().createTseitinVar( currentSubformula );
                                for( const Formula<Pol>& subsubformula : tmpSubSubformulas )
                                {
                                    subformulasToTransformTmp.push_back( Formula<Pol>( OR, Formula<Pol>( FormulaType::NOT, tseitinVar ), subsubformula ) );
                                    assert( *(--(subformulasToTransformTmp.back().subformulas().end())) == Formula<Pol>( FormulaType::NOT, tseitinVar ) );
                                    subformulasToTransformTmp.back().mpContent->mTseitinClause = true;
                                }
                                if( _tseitinWithEquivalence )
                                {
                                    Formulas<Pol> tmpSubformulas;
                                    tmpSubformulas.insert( tseitinVar );
                                    for( const Formula<Pol>& subsubformula : tmpSubSubformulas )
                                        tmpSubformulas.insert( Formula<Pol>( NOT, subsubformula ) );
                                    subformulasToTransformTmp.push_back( Formula<Pol>( OR, tmpSubformulas ) );
                                    subformulasToTransformTmp.back().mpContent->mTseitinClause = true;
                                    assert( *(--(subformulasToTransformTmp.back().subformulas().end())) == tseitinVar );
                                }
                                subsubformulas.insert( tseitinVar );
                                break;
                            }
                            case FormulaType::CONSTRAINT: // p~0 -> p~0
                            {
                                if( _simplifyConstraintCombinations )
                                {
                                    if( addConstraintBound( constraintBoundsOr, currentSubformula, false ).isFalse() )
                                    {
                                        currentFormulaValid = true;
                                        break;
                                    }
                                }
                                else
                                {
                                    subsubformulas.insert( currentSubformula );
                                }
                                break;
                            }
                            case FormulaType::BITVECTOR:
                            {
                                ///@todo Anything more to do here?
                                subsubformulas.insert( currentSubformula );
                                break;
                            }
                            case FormulaType::IFF: // (iff phi_1 .. phi_n) -> (and phi_1 .. phi_n) and (and (not phi_1) .. (not phi_n)) are added to the queue
                            {
                                Formulas<Pol> subformulasA;
                                Formulas<Pol> subformulasB;
                                for( auto& subFormula : currentSubformula.subformulas() )
                                {
                                    subformulasA.insert( subFormula );
                                    subformulasB.insert( Formula<Pol>( FormulaType::NOT, subFormula ) );
                                }
                                phis.push_back( Formula<Pol>( FormulaType::AND, move( subformulasA ) ) );
                                phis.push_back( Formula<Pol>( FormulaType::AND, move( subformulasB ) ) );
                                break;
                            }
                            case FormulaType::XOR: // (xor lhs rhs) -> (and lhs (not rhs)) and (and (not lhs) rhs) are added to the queue
                            {
                                // Get lhs and rhs.
                                Formula<Pol> lhs = currentSubformula.connectPrecedingSubformulas();
                                const Formula<Pol>& rhs = currentSubformula.back();
                                // add (and lhs (not rhs)) to the queue
                                phis.push_back( Formula<Pol>( FormulaType::AND, lhs, Formula<Pol>( FormulaType::NOT, rhs )) );
                                // add (and (not lhs) rhs) to the queue
                                phis.push_back( Formula<Pol>( FormulaType::AND, Formula<Pol>( FormulaType::NOT, lhs ), rhs ) );
                                break;
                            }
                            case FormulaType::EXISTS:
                            {
                                assert(false);
                                std::cerr << "Formula must be quantifier-free!" << std::endl;
                                break;
                            }
                            case FormulaType::FORALL:
                            {
                                assert(false);
                                std::cerr << "Formula must be quantifier-free!" << std::endl;
                                break;
                            }
                            default:
                            {
                                assert( false );
                                cerr << "Unexpected type of formula!" << endl;
                            }
                        }
                    }
                    if( !currentFormulaValid && (!_simplifyConstraintCombinations || !swapConstraintBounds( constraintBoundsOr, subsubformulas, false )) )
                    {
                        subformulasToTransform.insert( subformulasToTransform.end(), subformulasToTransformTmp.begin(), subformulasToTransformTmp.end() );
                        if( subsubformulas.empty() ) // Empty clause = false, which, added to a conjunction, leads to false.
                        {
                            goto ReturnFalse;
                        }
                        else if( subsubformulas.size() == 1 )
                        {
                            resultSubformulas.insert( *subsubformulas.begin() );
                        }
                        else
                        {
                            resultSubformulas.insert( Formula<Pol>( OR, std::move( subsubformulas ) ) );
                        }
                    }
                    break;
                }
                case FormulaType::EXISTS:
                {
                    assert(false);
                    std::cerr << "Formula must be quantifier-free!" << std::endl;
                    break;
                }
                case FormulaType::FORALL:
                {
                    assert(false);
                    std::cerr << "Formula must be quantifier-free!" << std::endl;
                    break;
                }
                default:
                {
                    assert( false );
                    cerr << "Unexpected type of formula!" << endl;
                }
            }
        }
        if( _simplifyConstraintCombinations && swapConstraintBounds( constraintBoundsAnd, resultSubformulas, true ) )
            goto ReturnFalse;
        if( resultSubformulas.empty() )
            return Formula<Pol>( FormulaType::TRUE );
        else if( resultSubformulas.size() == 1 )
            return *resultSubformulas.begin();
        else
            return Formula<Pol>( FormulaType::AND, move( resultSubformulas ) );
        ReturnFalse:
            return Formula<Pol>( FormulaType::FALSE );
    }
            
    template<typename Pol>
    Formula<Pol> Formula<Pol>::substitute( const map<Variable, Formula<Pol>>& _booleanSubstitutions, const map<Variable, Pol>& _arithmeticSubstitutions ) const
    {
        switch( getType() )
        {
            case FormulaType::TRUE:
            {
                return *this;
            }
            case FormulaType::FALSE:
            {
                return *this;
            }
            case FormulaType::BOOL:
            {
                auto iter = _booleanSubstitutions.find( boolean() );
                if( iter != _booleanSubstitutions.end() )
                {
                    return iter->second;
                }
                return *this;
            }
            case FormulaType::CONSTRAINT:
            {
                Pol lhsSubstituted = constraint().lhs().substitute( _arithmeticSubstitutions );
                return Formula<Pol>( lhsSubstituted, constraint().relation() );
            }
            case FormulaType::NOT:
            {
                return Formula<Pol>( FormulaType::NOT, subformula().substitute( _booleanSubstitutions, _arithmeticSubstitutions ) );
            }
            case FormulaType::IMPLIES:
            {
                Formula<Pol> premiseSubstituted = premise().substitute( _booleanSubstitutions, _arithmeticSubstitutions );
                Formula<Pol> conclusionSubstituted = conclusion().substitute( _booleanSubstitutions, _arithmeticSubstitutions );
                return Formula<Pol>( FormulaType::IMPLIES, premiseSubstituted, conclusionSubstituted );
            }
            case FormulaType::ITE:
            {
                Formula<Pol> conditionSubstituted = condition().substitute( _booleanSubstitutions, _arithmeticSubstitutions );
                Formula<Pol> thenSubstituted = firstCase().substitute( _booleanSubstitutions, _arithmeticSubstitutions );
                Formula<Pol> elseSubstituted = secondCase().substitute( _booleanSubstitutions, _arithmeticSubstitutions );
                return Formula<Pol>( FormulaType::ITE, conditionSubstituted, thenSubstituted, elseSubstituted );
            }
            case FormulaType::EXISTS:
            case FormulaType::FORALL:
            {
                std::vector<Variable> vars( quantifiedVariables() );
                return Formula<Pol>(getType(), std::move( vars ), quantifiedFormula().substitute(_booleanSubstitutions, _arithmeticSubstitutions));
            }
            default:
            {
                assert( isNary() );
                Formulas<Pol> subformulasSubstituted;
                for( const Formula<Pol>& subFormula : subformulas() )
                    subformulasSubstituted.insert( subFormula.substitute( _booleanSubstitutions, _arithmeticSubstitutions ) );
                return Formula<Pol>( getType(), subformulasSubstituted );
            }
        }
    }
    
//    #define CONSTRAINT_BOUND_DEBUG

    template<typename Pol>
    Formula<Pol> Formula<Pol>::addConstraintBound( ConstraintBounds& _constraintBounds, const Formula<Pol>& _constraint, bool _inConjunction )
    {
        #ifdef CONSTRAINT_BOUND_DEBUG
        cout << "add from a " << (_inConjunction ? "conjunction" : "disjunction") << " to " << &_constraintBounds << ":   " << _constraint << endl;
        #endif
        bool negated = _constraint.getType() == FormulaType::NOT;
        assert( _constraint.getType() == FormulaType::CONSTRAINT || (negated && _constraint.subformula().getType() == FormulaType::CONSTRAINT ) );
        const Constraint<Pol>& constraint = negated ? _constraint.subformula().constraint() : _constraint.constraint();
        assert( constraint.isConsistent() == 2 );
        typename Pol::NumberType boundValue;
        Relation relation = negated ? carl::invertRelation( constraint.relation() ) : constraint.relation();
        const Pol& lhs = constraint.lhs();
        Pol* poly = nullptr;
        bool multipliedByMinusOne = lhs.lterm().coeff() < typename Pol::NumberType( 0 );
        if( multipliedByMinusOne )
        {
            boundValue = constraint.constantPart();
            relation = carl::turnAroundRelation( relation );
            poly = new Pol( -lhs + boundValue );
        }
        else
        {
            boundValue = -constraint.constantPart();
            poly = new Pol( lhs + boundValue );
        }
        typename Pol::NumberType cf( poly->coprimeFactor() );
        assert( cf > 0 );
        boundValue *= cf;
        (*poly) *= cf;
        #ifdef CONSTRAINT_BOUND_DEBUG
        cout << "try to add the bound  " << Constraint<Pol>::relationToString( relation ) << boundValue << "  for the polynomial  " << *poly << endl; 
        #endif
        auto resA = _constraintBounds.insert( make_pair( poly, std::move( map<typename Pol::NumberType, pair<Relation, Formula<Pol>>>() ) ) );
        if( !resA.second )
        {
            delete poly;
        }
        auto resB = resA.first->second.insert( make_pair( boundValue, make_pair( relation, _constraint ) ) );
        if( resB.second || resB.first->second.first == relation )
            return resB.first->second.second;
        switch( relation )
        {
            case Relation::EQ:
                if( _inConjunction )
                {
                    if( resB.first->second.first == Relation::LEQ || resB.first->second.first == Relation::GEQ )
                    {
                        resB.first->second.first = Relation::EQ;
                        resB.first->second.second = _constraint;
                        return resB.first->second.second;
                    }
                    else
                        return Formula( FormulaType::FALSE );
                }
                else
                {
                    switch( resB.first->second.first )
                    {
                        case Relation::LEQ:
                            return resB.first->second.second;
                        case Relation::GEQ:
                            return resB.first->second.second;
                        case Relation::LESS:
                            resB.first->second.first = Relation::LEQ;
                            resB.first->second.second = Formula<Pol>( lhs, multipliedByMinusOne ? Relation::GEQ : Relation::LEQ );
                            return resB.first->second.second;
                        case Relation::GREATER:
                            resB.first->second.first = Relation::GEQ;
                            resB.first->second.second = Formula<Pol>( lhs, multipliedByMinusOne ? Relation::LEQ : Relation::GEQ );
                            return resB.first->second.second;
                        default:
                            assert( resB.first->second.first == Relation::NEQ );
                            return Formula( FormulaType::FALSE );
                    }
                }
            case Relation::LEQ:
                if( _inConjunction )
                {
                    switch( resB.first->second.first )
                    {
                        case Relation::EQ:
                            return resB.first->second.second;
                        case Relation::GEQ:
                            resB.first->second.first = Relation::EQ;
                            resB.first->second.second = Formula<Pol>( lhs, Relation::EQ );
                            return resB.first->second.second;
                        case Relation::LESS:
                            return resB.first->second.second;
                        case Relation::GREATER:
                            return Formula( FormulaType::FALSE );
                        default:
                            assert( resB.first->second.first == Relation::NEQ );
                            resB.first->second.first = Relation::LESS;
                            resB.first->second.second = Formula<Pol>( lhs, multipliedByMinusOne ? Relation::GREATER : Relation::LESS );
                            return resB.first->second.second;
                    }
                }
                else
                {
                    switch( resB.first->second.first )
                    {
                        case Relation::EQ:
                            resB.first->second.first = Relation::LEQ;
                            resB.first->second.second = _constraint;
                            return resB.first->second.second;
                        case Relation::GEQ:
                            return Formula( FormulaType::FALSE );
                        case Relation::LESS:
                            resB.first->second.first = Relation::LEQ;
                            resB.first->second.second = _constraint;
                            return resB.first->second.second;
                        case Relation::GREATER:
                            return Formula( FormulaType::FALSE );
                        default:
                            assert( resB.first->second.first == Relation::NEQ );
                            return Formula( FormulaType::FALSE );
                    }
                }
            case Relation::GEQ:
                if( _inConjunction )
                {
                    switch( resB.first->second.first )
                    {
                        case Relation::EQ:
                            return resB.first->second.second;
                        case Relation::LEQ:
                            resB.first->second.first = Relation::EQ;
                            resB.first->second.second = Formula<Pol>( lhs, Relation::EQ );
                            return resB.first->second.second;
                        case Relation::LESS:
                            return Formula( FormulaType::FALSE );
                        case Relation::GREATER:
                            return resB.first->second.second;
                        default:
                            assert( resB.first->second.first == Relation::NEQ );
                            resB.first->second.first = Relation::GREATER;
                            resB.first->second.second = Formula<Pol>( lhs, multipliedByMinusOne ? Relation::LESS : Relation::GREATER );
                            return resB.first->second.second;
                    }
                }
                else
                {
                    switch( resB.first->second.first )
                    {
                        case Relation::EQ:
                            resB.first->second.first = Relation::GEQ;
                            resB.first->second.second = _constraint;
                            return resB.first->second.second;
                        case Relation::LEQ:
                            return Formula( FormulaType::FALSE );
                        case Relation::LESS:
                            return Formula( FormulaType::FALSE );
                        case Relation::GREATER:
                            resB.first->second.first = Relation::GEQ;
                            resB.first->second.second = _constraint;
                            return Formula( FormulaType::FALSE );
                        default:
                            assert( resB.first->second.first == Relation::NEQ );
                            return Formula( FormulaType::FALSE );
                    }
                }
            case Relation::LESS:
                if( _inConjunction )
                {
                    switch( resB.first->second.first )
                    {
                        case Relation::EQ:
                            return Formula( FormulaType::FALSE );
                        case Relation::LEQ:
                            resB.first->second.first = Relation::LESS;
                            resB.first->second.second = _constraint;
                            return resB.first->second.second;
                        case Relation::GEQ:
                            return Formula( FormulaType::FALSE );
                        case Relation::GREATER:
                            return Formula( FormulaType::FALSE );
                        default:
                            assert( resB.first->second.first == Relation::NEQ );
                            resB.first->second.first = Relation::LESS;
                            resB.first->second.second = _constraint;
                            return resB.first->second.second;
                    }
                }
                else
                {
                    switch( resB.first->second.first )
                    {
                        case Relation::EQ:
                            resB.first->second.first = Relation::LEQ;
                            resB.first->second.second = Formula<Pol>( lhs, multipliedByMinusOne ? Relation::GEQ : Relation::LEQ );
                            return resB.first->second.second;
                        case Relation::LEQ:
                            return resB.first->second.second;
                        case Relation::GEQ:
                            return Formula( FormulaType::FALSE );
                        case Relation::GREATER:
                            resB.first->second.first = Relation::NEQ;
                            resB.first->second.second = Formula<Pol>( lhs, Relation::NEQ );
                            return resB.first->second.second;
                        default:
                            assert( resB.first->second.first == Relation::NEQ );
                            return resB.first->second.second;
                    }
                }
            case Relation::GREATER:
                if( _inConjunction )
                {
                    switch( resB.first->second.first )
                    {
                        case Relation::EQ:
                            return Formula( FormulaType::FALSE );
                        case Relation::LEQ:
                            return Formula( FormulaType::FALSE );
                        case Relation::GEQ:
                            resB.first->second.first = Relation::GREATER;
                            resB.first->second.second = _constraint;
                            return resB.first->second.second;
                        case Relation::LESS:
                            return Formula( FormulaType::FALSE );
                        default:
                            assert( resB.first->second.first == Relation::NEQ );
                            resB.first->second.first = Relation::GREATER;
                            resB.first->second.second = _constraint;
                            return resB.first->second.second;
                    }
                }
                else
                {
                    switch( resB.first->second.first )
                    {
                        case Relation::EQ:
                            resB.first->second.first = Relation::GEQ;
                            resB.first->second.second = Formula<Pol>( lhs, multipliedByMinusOne ? Relation::LEQ : Relation::GEQ );
                            return resB.first->second.second;
                        case Relation::LEQ:
                            return Formula( FormulaType::FALSE );
                        case Relation::GEQ:
                            return resB.first->second.second;
                        case Relation::LESS:
                            resB.first->second.first = Relation::NEQ;
                            resB.first->second.second = Formula<Pol>( lhs, Relation::NEQ );
                            return resB.first->second.second;
                        default:
                            assert( resB.first->second.first == Relation::NEQ );
                            return resB.first->second.second;
                    }
                }
            default:
                assert( relation == Relation::NEQ );
                if( _inConjunction )
                {
                    switch( resB.first->second.first )
                    {
                        case Relation::EQ:
                            return Formula( FormulaType::FALSE );
                        case Relation::LEQ:
                            resB.first->second.first = Relation::LESS;
                            resB.first->second.second = Formula<Pol>( lhs, multipliedByMinusOne ? Relation::GREATER : Relation::LESS );
                            return resB.first->second.second;
                        case Relation::GEQ:
                            resB.first->second.first = Relation::GREATER;
                            resB.first->second.second = Formula<Pol>( lhs, multipliedByMinusOne ? Relation::LESS : Relation::GREATER );
                            return resB.first->second.second;
                        case Relation::LESS:
                            resB.first->second.first = Relation::LESS;
                            resB.first->second.second = Formula<Pol>( lhs, multipliedByMinusOne ? Relation::GREATER : Relation::LESS );
                            return resB.first->second.second;
                        default:
                            assert( resB.first->second.first == Relation::GREATER );
                            resB.first->second.first = Relation::GREATER;
                            resB.first->second.second = Formula<Pol>( lhs, multipliedByMinusOne ? Relation::LESS : Relation::GREATER );
                            return resB.first->second.second;
                    }
                }
                else
                {
                    switch( resB.first->second.first )
                    {
                        case Relation::EQ:
                            return Formula( FormulaType::FALSE );
                        case Relation::LEQ:
                            return Formula( FormulaType::FALSE );
                        case Relation::GEQ:
                            return Formula( FormulaType::FALSE );
                        case Relation::LESS:
                            return resB.first->second.second;
                        default:
                            assert( resB.first->second.first == Relation::GREATER );
                            return resB.first->second.second;
                    }
                }
        }
    }

    template<typename Pol>
    bool Formula<Pol>::swapConstraintBounds( ConstraintBounds& _constraintBounds, Formulas<Pol>& _intoFormulas, bool _inConjunction )
    {
        #ifdef CONSTRAINT_BOUND_DEBUG
        cout << "swap from " << &_constraintBounds << " to a " << (_inConjunction ? "conjunction" : "disjunction") << endl;
        #endif
        while( !_constraintBounds.empty() )
        {
            #ifdef CONSTRAINT_BOUND_DEBUG
            cout << "for the bounds of  " << *_constraintBounds.begin()->first << endl;
            #endif
            const map<typename Pol::NumberType, pair<Relation, Formula<Pol>>>& bounds = _constraintBounds.begin()->second;
            assert( !bounds.empty() );
            if( bounds.size() == 1 )
            {
                _intoFormulas.insert( bounds.begin()->second.second );
                #ifdef CONSTRAINT_BOUND_DEBUG
                cout << "   just add the only bound" << endl;
                #endif
            }
            else
            {
                auto mostSignificantLowerBound = bounds.end();
                auto mostSignificantUpperBound = bounds.end();
                auto moreSignificantCase = bounds.end();
                Formulas<Pol> lessSignificantCases;
                auto iter = bounds.begin();
                for( ; iter != bounds.end(); ++iter )
                {
                    #ifdef CONSTRAINT_BOUND_DEBUG
                    cout << "   bound is  " << Constraint<Pol>::relationToString( iter->second.first ) << iter->first << endl;
                    #endif
                    if( (_inConjunction && iter->second.first == Relation::NEQ)
                        || (!_inConjunction && iter->second.first == Relation::EQ) )
                    {
                        if( moreSignificantCase == bounds.end() )
                        {
                            if( (_inConjunction && mostSignificantUpperBound == bounds.end())
                                || (!_inConjunction && mostSignificantLowerBound == bounds.end()) )
                            {
                                if( (_inConjunction && mostSignificantLowerBound != bounds.end())
                                    || (!_inConjunction && mostSignificantUpperBound != bounds.end()) )
                                {
                                    #ifdef CONSTRAINT_BOUND_DEBUG
                                    cout << "      case: " << __LINE__ << endl;
                                    #endif
                                    _intoFormulas.insert( iter->second.second );
                                }
                                else
                                {
                                    #ifdef CONSTRAINT_BOUND_DEBUG
                                    cout << "      case: " << __LINE__ << endl;
                                    #endif
                                    lessSignificantCases.insert( iter->second.second );
                                }
                            }
                        }
                    }
                    else if( (_inConjunction && (iter->second.first == Relation::GEQ || iter->second.first == Relation::GREATER)) // found a lower bound
                             || (!_inConjunction && (iter->second.first == Relation::LEQ || iter->second.first == Relation::LESS)) ) // found an upper bound
                    {
                        if( (_inConjunction && mostSignificantUpperBound != bounds.end()) // found already an upper bound -> conjunction is invalid!
                            || (!_inConjunction && mostSignificantLowerBound != bounds.end()) // found already a lower bound -> disjunction is valid!
                            || moreSignificantCase != bounds.end() )
                        {
                            #ifdef CONSTRAINT_BOUND_DEBUG
                            cout << "      case: " << __LINE__ << endl;
                            #endif
                            break;
                        }
                        else
                        {
                            #ifdef CONSTRAINT_BOUND_DEBUG
                            cout << "      case: " << __LINE__ << endl;
                            #endif
                            if( _inConjunction ) // update the strongest upper bound
                                mostSignificantLowerBound = iter;
                            else // update the weakest upper bound
                                mostSignificantUpperBound = iter;
                            lessSignificantCases.clear();
                        }
                    }
                    else if( (_inConjunction && iter->second.first == Relation::EQ)
                            || (!_inConjunction && iter->second.first == Relation::NEQ) )
                    {
                        // _inConjunction == true: found already another equality or an upper bound -> conjunction is invalid!
                        // _inConjunction == false: found already another bound with != as relation or a lower bound -> disjunction is valid!
                        if( moreSignificantCase != bounds.end() || (_inConjunction ? mostSignificantUpperBound : mostSignificantLowerBound) != bounds.end() )
                        {
                            #ifdef CONSTRAINT_BOUND_DEBUG
                            cout << "      case: " << __LINE__ << endl;
                            #endif
                            break;
                        }
                        // _inConjunction == true: found first equality
                        // _inConjunction == false: found first bound with !=
                        else 
                        {
                            #ifdef CONSTRAINT_BOUND_DEBUG
                            cout << "      case: " << __LINE__ << endl;
                            #endif
                            moreSignificantCase = iter;
                        }
                    }
                    // _inConjunction == true: found an upper bound
                    // _inConjunction == false: found a lower bound
                    else
                    {
                        #ifdef CONSTRAINT_BOUND_DEBUG
                        cout << "      case: " << __LINE__ << endl;
                        #endif
                        assert( !_inConjunction || iter->second.first == Relation::LEQ || iter->second.first == Relation::LESS );
                        assert( _inConjunction || iter->second.first == Relation::GEQ || iter->second.first == Relation::GREATER );
                        if( _inConjunction && mostSignificantUpperBound == bounds.end() ) // first upper bound found = strongest upper bound
                        {
                            #ifdef CONSTRAINT_BOUND_DEBUG
                            cout << "      case: " << __LINE__ << endl;
                            #endif
                            mostSignificantUpperBound = iter;
                        }
                        else if( !_inConjunction && mostSignificantLowerBound == bounds.end() ) // first lower bound found = weakest lower bound
                        {
                            #ifdef CONSTRAINT_BOUND_DEBUG
                            cout << "      case: " << __LINE__ << endl;
                            #endif
                            mostSignificantLowerBound = iter;
                        }
                    }
                }
                if( iter != bounds.end() )
                    break;
                if( moreSignificantCase != bounds.end() )
                {
                    _intoFormulas.insert( moreSignificantCase->second.second );
                }
                else
                {
                    #ifdef CONSTRAINT_BOUND_DEBUG
                    if( !(_inConjunction || mostSignificantUpperBound == bounds.end() || mostSignificantLowerBound == bounds.end() 
                            || mostSignificantUpperBound->first > mostSignificantLowerBound->first) 
                        || !( !_inConjunction || mostSignificantUpperBound == bounds.end() || mostSignificantLowerBound == bounds.end() 
                             || mostSignificantLowerBound->first > mostSignificantUpperBound->first ) )
                    {
                        cout << "mostSignificantUpperBound:   " << mostSignificantUpperBound->first << "  [" << mostSignificantUpperBound->second.second << "]" << endl;
                        cout << "mostSignificantLowerBound:   " << mostSignificantLowerBound->first << "  [" << mostSignificantLowerBound->second.second << "]" << endl;
                    }
                    #endif
                    assert( !_inConjunction || mostSignificantUpperBound == bounds.end() || mostSignificantLowerBound == bounds.end() 
                            || mostSignificantUpperBound->first > mostSignificantLowerBound->first );
                    assert( _inConjunction || mostSignificantUpperBound == bounds.end() || mostSignificantLowerBound == bounds.end() 
                             || mostSignificantLowerBound->first > mostSignificantUpperBound->first );
                    if( mostSignificantUpperBound != bounds.end() )
                        _intoFormulas.insert( mostSignificantUpperBound->second.second );
                    if( mostSignificantLowerBound != bounds.end() )
                        _intoFormulas.insert( mostSignificantLowerBound->second.second );
                    _intoFormulas.insert( lessSignificantCases.begin(), lessSignificantCases.end() );
                }
            }
            const Pol* poly = _constraintBounds.begin()->first;
            _constraintBounds.erase( _constraintBounds.begin() );
            delete poly;
        }
        if( _constraintBounds.empty() )
        {
            #ifdef CONSTRAINT_BOUND_DEBUG
            cout << endl;
            #endif
            return false;
        }
        else
        {
            while( !_constraintBounds.empty() )
            {
                const Pol* poly = _constraintBounds.begin()->first;
                _constraintBounds.erase( _constraintBounds.begin() );
                delete poly;
            }
            #ifdef CONSTRAINT_BOUND_DEBUG
            cout << "is " << (_inConjunction ? "invalid" : "valid") << endl << endl;
            #endif
            return true;
        }
    }

	template<typename Formula>
	void FormulaVisitor<Formula>::visit(const Formula& formula, const std::function<void(Formula)>& func) {
		func(formula);
		switch (formula.getType()) {
		case AND:
		case OR:
		case IFF:
		case XOR: {
			for (const auto& cur: formula.subformulas()) visit(cur, func);
			break;
		}
		case NOT: {
			visit(formula.subformula(), func);
			break;
		}
		case IMPLIES: {
			visit(formula.premise(), func);
			visit(formula.conclusion(), func);
			break;
		}
		case ITE: {
			visit(formula.condition(), func);
			visit(formula.firstCase(), func);
			visit(formula.secondCase(), func);
			break;
		}
		case BOOL:
		case CONSTRAINT:
		case BITVECTOR:
		case TRUE:
		case FALSE:
		case UEQ:
			break;
		case EXISTS:
		case FORALL: {
			visit(formula.quantifiedFormula(), func);
			break;
		}
		}
	}

	template<typename Formula>
	Formula FormulaVisitor<Formula>::visit(const Formula& formula, const std::function<Formula(Formula)>& func) {
		Formula newFormula = func(formula);
		switch (newFormula.getType()) {
		case AND:
		case OR:
		case IFF:
		case XOR: {
			Formulas<typename Formula::PolynomialType> newSubformulas;
			bool changed = false;
			for (const auto& cur: newFormula.subformulas()) {
				Formula newCur = visit(cur, func);
				if (newCur != cur) changed = true;
				newSubformulas.insert(newCur);
			}
			if (changed) {
				return Formula(newFormula.getType(), newSubformulas);
			}
			break;
		}
		case NOT: {
			Formula cur = visit(newFormula.subformula(), func);
			if (cur != newFormula.subformula()) {
				return Formula(NOT, cur);
			}
			break;
		}
		case IMPLIES: {
			Formula prem = visit(newFormula.premise(), func);
			Formula conc = visit(newFormula.conclusion(), func);
			if ((prem != newFormula.premise()) || (conc != newFormula.conclusion())) {
				return Formula(IMPLIES, prem, conc);
			}
			break;
		}
		case ITE: {
			Formula cond = visit(newFormula.condition(), func);
			Formula fCase = visit(newFormula.firstCase(), func);
			Formula sCase = visit(newFormula.secondCase(), func);
			if ((cond != newFormula.condition()) || (fCase != newFormula.firstCase()) || (sCase != newFormula.secondCase())) {
				return Formula(ITE, cond, fCase, sCase);
			}
			break;
		}
		case BOOL:
		case CONSTRAINT:
		case BITVECTOR:
		case TRUE:
		case FALSE:
		case UEQ:
			break;
		case EXISTS:
		case FORALL: {
			Formula sub = visit(newFormula.quantifiedFormula(), func);
			if (sub != newFormula.quantifiedFormula()) {
				return Formula(newFormula.getType(), newFormula.quantifiedVariables(), sub);
			}
			break;
		}
		}
		return newFormula;
	}
}    // namespace carl<|MERGE_RESOLUTION|>--- conflicted
+++ resolved
@@ -82,12 +82,8 @@
         mUsages( 0 ),
         mType( FormulaType::BITVECTOR ),
         mBVConstraint( _constraint ),
-<<<<<<< HEAD
-        mProperties()
-=======
         mProperties(),
         mTseitinClause( false )
->>>>>>> 7d3209a4
     {
     }
 
@@ -642,12 +638,7 @@
             }
             case FormulaType::BITVECTOR:
             {
-<<<<<<< HEAD
-                _content.mProperties |= STRONG_CONDITIONS;
-                ///@todo Anything to do here?
-=======
                 _content.mProperties |= STRONG_CONDITIONS | PROP_CONTAINS_BITVECTOR;
->>>>>>> 7d3209a4
                 break;
             }
             case FormulaType::NOT:

--- conflicted
+++ resolved
@@ -18,455 +18,6 @@
 {
     
     template<typename Pol>
-<<<<<<< HEAD
-    FormulaContent<Pol>::FormulaContent( bool _true, size_t _id ):
-        mHash( ((size_t)(Constraint<Pol>( _true ).id())) << (sizeof(size_t)*4) ),
-        mId( _id ),
-        mActivity( 0.0 ),
-        mDifficulty( 0.0 ),
-        mUsages( 0 ),
-        mType( _true ? FormulaType::TRUE : FormulaType::FALSE ),
-#ifndef __VS
-        mConstraint( Constraint<Pol>( _true ) ),
-#endif
-        mProperties()
-    {
-#ifdef __VS
-		mpConstraintVS = new Constraint<Pol>(_true);
-#endif
-	}
-
-    template<typename Pol>
-    FormulaContent<Pol>::FormulaContent( carl::Variable::Arg _boolean ):
-        mHash( (size_t)_boolean.getId() ), // TODO: subtract the id of the boolean variable with the smallest id
-        mId( 0 ),
-        mActivity( 0.0 ),
-        mDifficulty( 0.0 ),
-        mUsages( 0 ),
-        mType( FormulaType::BOOL ),
-#ifndef __VS
-        mBoolean( _boolean ),
-#endif
-        mProperties()
-    {
-#ifdef __VS
-		mpBooleanVS = new carl::Variable(_boolean);
-#endif
-        assert( _boolean.getType() == VariableType::VT_BOOL );
-    }
-
-    template<typename Pol>
-    FormulaContent<Pol>::FormulaContent( const Constraint<Pol>& _constraint ):
-        mHash( ((size_t) _constraint.id()) << (sizeof(size_t)*4) ),
-        mId( 0 ),
-        mActivity( 0.0 ),
-        mDifficulty( 0.0 ),
-        mUsages( 0 ),
-        mType( FormulaType::CONSTRAINT ),
-#ifndef __VS
-        mConstraint( _constraint ),
-#endif
-        mProperties()
-    {
-#ifdef __VS
-		mpConstraintVS = new Constraint<Pol>(_constraint);
-#endif
-        switch( _constraint.isConsistent() )
-        {
-            case 0: 
-#ifdef __VS
-                assert( *mpConstraintVS == Constraint<Pol>( false ) );
-#else
-				assert( mConstraint == Constraint<Pol>( false ) );
-#endif
-                mType = FormulaType::FALSE;
-                break;
-            case 1: 
-#ifdef __VS
-                assert( *mpConstraintVS == Constraint<Pol>( true ) );
-#else
-				assert( mConstraint == Constraint<Pol>( true ) );
-#endif
-                mType = FormulaType::TRUE;
-                break;
-            default:
-            {}
-        }
-    }
-
-    template<typename Pol>
-    FormulaContent<Pol>::FormulaContent( UEquality&& _ueq ):
-        mHash( std::hash<UEquality>()( _ueq ) ),
-        mId( 0 ),
-        mActivity( 0.0 ),
-        mDifficulty( 0.0 ),
-        mUsages( 0 ),
-        mType( FormulaType::UEQ ),
-#ifndef __VS
-        mUIEquality( std::move( _ueq ) ),
-#endif
-        mProperties()
-    {
-#ifdef __VS
-		mpUIEqualityVS = new UEquality(std::move(_ueq));
-#endif
-	}
-
-    template<typename Pol>
-    FormulaContent<Pol>::FormulaContent( Formula<Pol>&& _subformula ):
-        mHash( ((size_t)NOT << 5) ^ _subformula.getHash() ),
-        mId( 0 ),
-        mActivity( 0.0 ),
-        mDifficulty( 0.0 ),
-        mUsages( 0 ),
-        mType( FormulaType::NOT ),
-#ifndef __VS
-		mSubformula(std::move(_subformula)),
-		mNegation( mSubformula.mpContent ),
-#endif
-        mProperties()
-    {
-#ifdef __VS
-		mpSubformulaVS = new Formula<Pol>(std::move(_subformula));
-		mNegation = mpSubformulaVS->mpContent;
-#endif
-	}
-
-    template<typename Pol>
-    FormulaContent<Pol>::FormulaContent( const Formula<Pol>& _premise, const Formula<Pol>& _conclusion ):
-        mHash( CIRCULAR_SHIFT(size_t, (((size_t)IMPLIES << 5) ^ _premise.getHash()), 5) ^ _conclusion.getHash() ),
-        mId( 0 ),
-        mActivity( 0.0 ),
-        mDifficulty( 0.0 ),
-        mUsages( 0 ),
-        mType( FormulaType::IMPLIES ),
-        mProperties()
-    {
-        mpImpliesContent = new IMPLIESContent<Pol>( _premise, _conclusion );
-    }
-
-    template<typename Pol>
-    FormulaContent<Pol>::FormulaContent( const Formula<Pol>& _condition, const Formula<Pol>& _then, const Formula<Pol>& _else ):
-        mHash( CIRCULAR_SHIFT(size_t, (CIRCULAR_SHIFT(size_t, (((size_t)ITE << 5) ^ _condition.getHash()), 5) ^ _then.getHash()), 5) ^ _else.getHash() ),
-        mId( 0 ),
-        mActivity( 0.0 ),
-        mDifficulty( 0.0 ),
-        mUsages( 0 ),
-        mType( FormulaType::ITE ),
-        mProperties()
-    {
-        mpIteContent = new ITEContent<Pol>( _condition, _then, _else );
-    }
-
-    template<typename Pol>
-    FormulaContent<Pol>::FormulaContent(const FormulaType _type, const std::vector<carl::Variable>&& _vars, const Formula<Pol>& _term):
-        ///@todo Construct reasonable hash
-        mHash( _term.getHash() ),
-        mId( 0 ),
-        mActivity( 0.0 ),
-        mDifficulty( 0.0 ),
-        mUsages( 0 ),
-        mType( _type ),
-        mProperties()
-    {
-        assert(_type == FormulaType::EXISTS || _type == FormulaType::FORALL);
-        mpQuantifierContent = new QuantifierContent<Pol>(std::move(_vars), _term);
-    }
-
-    template<typename Pol>
-    FormulaContent<Pol>::FormulaContent( const FormulaType _type, Formulas<Pol>&& _subformulas ):
-        mHash( (size_t)_type ),
-        mId( 0 ),
-        mActivity( 0.0 ),
-        mDifficulty( 0.0 ),
-        mUsages( 0 ),
-        mType( _type ),
-        mProperties()
-    {
-        assert( _subformulas.size() > 1 );
-        assert( mType == FormulaType::AND || mType == FormulaType::OR || mType == FormulaType::IFF || mType == FormulaType::XOR );
-        mpSubformulas = new Formulas<Pol>( move( _subformulas ) );
-        for( const Formula<Pol>& subformula : *mpSubformulas )
-        {
-            mHash = CIRCULAR_SHIFT(size_t, mHash, 5);
-            mHash ^= subformula.getHash();
-        }
-    }
-    
-    template<typename Pol>
-    FormulaContent<Pol>::~FormulaContent()
-    {
-        if( (mType == FormulaType::AND || mType == FormulaType::OR || mType == FormulaType::IFF || mType == FormulaType::XOR) )
-        {
-            mpSubformulas->clear();
-            delete mpSubformulas;
-        }
-        else if( mType == FormulaType::CONSTRAINT )
-        {
-#ifdef __VS
-            mpConstraintVS = new Constraint<Pol>();
-#else
-			mConstraint = Constraint<Pol>();
-#endif
-		}
-        else if( mType == FormulaType::IMPLIES )
-        {
-            delete mpImpliesContent;
-        }
-        else if( mType == FormulaType::ITE )
-        {
-            delete mpIteContent;
-        }
-    }
-
-    template<typename Pol>
-    bool FormulaContent<Pol>::operator==( const FormulaContent& _content ) const
-    {
-        if( mId == 0 || _content.mId == 0 )
-        {
-            if( mType != _content.mType )
-            {
-                return false;
-            }
-            switch( mType )
-            {
-#ifdef __VS
-                case FormulaType::BOOL:
-                    return (*mpBooleanVS == *_content.mpBooleanVS);
-                case FormulaType::TRUE:
-                    return true;
-                case FormulaType::FALSE:
-                    return true;
-                case FormulaType::CONSTRAINT:
-                    return (*mpConstraintVS == *_content.mpConstraintVS);
-                case FormulaType::NOT:
-                    return (*mpSubformulaVS == *_content.mpSubformulaVS);
-                case FormulaType::IMPLIES:
-                    return mpImpliesContent->mPremise == _content.mpImpliesContent->mPremise 
-                            && mpImpliesContent->mConclusion == _content.mpImpliesContent->mConclusion;
-                case FormulaType::ITE:
-                    return mpIteContent->mCondition == _content.mpIteContent->mCondition
-                            && mpIteContent->mThen == _content.mpIteContent->mThen
-                            && mpIteContent->mElse == _content.mpIteContent->mElse;
-                case FormulaType::EXISTS:
-                    return (*mpQuantifierContent == *_content.mpQuantifierContent);
-                case FormulaType::FORALL:
-                    return (*mpQuantifierContent == *_content.mpQuantifierContent);
-                case FormulaType::UEQ:
-                    return (*mpUIEqualityVS == *_content.mpUIEqualityVS);
-#else
-				case FormulaType::BOOL:
-					return mBoolean == _content.mBoolean;
-				case FormulaType::TRUE:
-					return true;
-				case FormulaType::FALSE:
-					return true;
-				case FormulaType::CONSTRAINT:
-					return mConstraint == _content.mConstraint;
-				case FormulaType::NOT:
-					return mSubformula == _content.mSubformula;
-				case FormulaType::IMPLIES:
-					return mpImpliesContent->mPremise == _content.mpImpliesContent->mPremise
-						&& mpImpliesContent->mConclusion == _content.mpImpliesContent->mConclusion;
-				case FormulaType::ITE:
-					return mpIteContent->mCondition == _content.mpIteContent->mCondition
-						&& mpIteContent->mThen == _content.mpIteContent->mThen
-						&& mpIteContent->mElse == _content.mpIteContent->mElse;
-				case FormulaType::EXISTS:
-					return (*mpQuantifierContent == *_content.mpQuantifierContent);
-				case FormulaType::FORALL:
-					return (*mpQuantifierContent == *_content.mpQuantifierContent);
-				case FormulaType::UEQ:
-					return mUIEquality == _content.mUIEquality;
-#endif
-                default:
-                    return (*mpSubformulas) == (*_content.mpSubformulas);
-            }
-        }
-        else
-            return mId == _content.mId;
-    }
-    
-    template<typename Pol>
-    string FormulaContent<Pol>::toString( bool _withActivity, unsigned _resolveUnequal, const string _init, bool _oneline, bool _infix, bool _friendlyNames ) const
-    {
-        string activity = "";
-        if( _withActivity )
-        {
-            stringstream s;
-            s << " [" << mDifficulty << ":" << mActivity << "]";
-            activity += s.str();
-        }
-#ifdef __VS
-        if( mType == FormulaType::BOOL )
-        {
-            return (_init + VariablePool::getInstance().getName( *mpBooleanVS, _friendlyNames ) + activity);
-        }
-        else if( mType == FormulaType::CONSTRAINT )
-            return (_init + mpConstraintVS->toString( _resolveUnequal, _infix, _friendlyNames ) + activity);
-        else if( mType == FormulaType::UEQ )
-        {
-            return (_init + mpUIEqualityVS->toString( _infix, _friendlyNames ) + activity);
-        }
-        else if( mType == FormulaType::FALSE || mType == FormulaType::TRUE )
-            return (_init + formulaTypeToString( mType ) + activity);
-        else if( mType == FormulaType::NOT )
-        {
-            string result = _init;
-            if( _infix )
-            {
-                result += "not(";
-                if( !_oneline ) result += "\n";
-            }
-            else
-            {
-                result += "(not";
-                result += (_oneline ? " " : "\n");
-            }
-            result += mpSubformulaVS->toString( _withActivity, _resolveUnequal, _oneline ? "" : (_init + "   "), _oneline, _infix, _friendlyNames );
-            result += (_oneline ? "" : "\n") + _init + ")";
-            return result;
-        }
-#else
-		if (mType == FormulaType::BOOL)
-		{
-			return (_init + VariablePool::getInstance().getName(mBoolean, _friendlyNames) + activity);
-		}
-		else if (mType == FormulaType::CONSTRAINT)
-			return (_init + mConstraint.toString(_resolveUnequal, _infix, _friendlyNames) + activity);
-		else if (mType == FormulaType::UEQ)
-		{
-			return (_init + mUIEquality.toString(_infix, _friendlyNames) + activity);
-		}
-		else if (mType == FormulaType::FALSE || mType == FormulaType::TRUE)
-			return (_init + formulaTypeToString(mType) + activity);
-		else if (mType == FormulaType::NOT)
-		{
-			string result = _init;
-			if (_infix)
-			{
-				result += "not(";
-				if (!_oneline) result += "\n";
-			}
-			else
-			{
-				result += "(not";
-				result += (_oneline ? " " : "\n");
-			}
-			result += mSubformula.toString(_withActivity, _resolveUnequal, _oneline ? "" : (_init + "   "), _oneline, _infix, _friendlyNames);
-			result += (_oneline ? "" : "\n") + _init + ")";
-			return result;
-		}
-#endif
-        else if( mType == FormulaType::IMPLIES )
-        {
-            string result = _init + "(";
-            if( _infix )
-            {
-                if( !_oneline ) 
-                    result += "\n";
-                result += mpImpliesContent->mPremise.toString( _withActivity, _resolveUnequal, _oneline ? "" : (_init + "   "), _oneline, true, _friendlyNames );
-                result += " " + formulaTypeToString( FormulaType::IMPLIES ) + " ";
-                if( !_oneline ) 
-                    result += "\n";
-                result += mpImpliesContent->mConclusion.toString( _withActivity, _resolveUnequal, _oneline ? "" : (_init + "   "), _oneline, true, _friendlyNames );
-            }
-            else
-            {
-                result += formulaTypeToString( FormulaType::IMPLIES );
-                result += (_oneline ? " " : "\n");
-                result += mpImpliesContent->mPremise.toString( _withActivity, _resolveUnequal, _oneline ? "" : (_init + "   "), _oneline, false, _friendlyNames );
-                result += (_oneline ? " " : "\n");
-                result += mpImpliesContent->mConclusion.toString( _withActivity, _resolveUnequal, _oneline ? "" : (_init + "   "), _oneline, false, _friendlyNames );
-            }
-            result += ")";
-            if( _withActivity )
-                result += activity;
-            return result;
-        }
-        else if( mType == FormulaType::ITE )
-        {
-            string result = _init + "(";
-            if( _infix )
-            {
-                if( !_oneline ) 
-                    result += "\n";
-                result += mpIteContent->mCondition.toString( _withActivity, _resolveUnequal, _oneline ? "" : (_init + "   "), _oneline, true, _friendlyNames );
-                result += " " + formulaTypeToString( FormulaType::ITE ) + " ";
-                if( !_oneline ) 
-                    result += "\n";
-                result += mpIteContent->mThen.toString( _withActivity, _resolveUnequal, _oneline ? "" : (_init + "   "), _oneline, true, _friendlyNames );
-                if( !_oneline ) 
-                    result += "\n";
-                result += mpIteContent->mElse.toString( _withActivity, _resolveUnequal, _oneline ? "" : (_init + "   "), _oneline, true, _friendlyNames );
-            }
-            else
-            {
-                result += formulaTypeToString( FormulaType::ITE );
-                result += (_oneline ? " " : "\n");
-                result += mpIteContent->mCondition.toString( _withActivity, _resolveUnequal, _oneline ? "" : (_init + "   "), _oneline, false, _friendlyNames );
-                result += (_oneline ? " " : "\n");
-                result += mpIteContent->mThen.toString( _withActivity, _resolveUnequal, _oneline ? "" : (_init + "   "), _oneline, false, _friendlyNames );
-                result += (_oneline ? " " : "\n");
-                result += mpIteContent->mElse.toString( _withActivity, _resolveUnequal, _oneline ? "" : (_init + "   "), _oneline, false, _friendlyNames );
-            }
-            result += ")";
-            if( _withActivity )
-                result += activity;
-            return result;
-        }
-        else if (mType == FormulaType::EXISTS)
-        {
-            string result = _init + "(exists ";
-            for (auto v: mpQuantifierContent->mVariables) {
-                result += VariablePool::getInstance().getName(v, _friendlyNames) + " ";
-            }
-            result += mpQuantifierContent->mFormula.toString(_withActivity, _resolveUnequal, _init, _oneline, _infix, _friendlyNames);
-            result += ")";
-            return result;
-        }
-        else if (mType == FormulaType::FORALL)
-        {
-            string result = _init + "(forall ";
-            for (auto v: mpQuantifierContent->mVariables) {
-                result += VariablePool::getInstance().getName(v, _friendlyNames) + " ";
-            }
-            result += mpQuantifierContent->mFormula.toString(_withActivity, _resolveUnequal, _init, _oneline, _infix, _friendlyNames);
-            result += ")";
-            return result;
-        }
-        assert( mType == FormulaType::AND || mType == FormulaType::OR || mType == FormulaType::IFF || mType == FormulaType::XOR );
-        string stringOfType = formulaTypeToString( mType );
-        string result = _init + "(";
-        if( _infix )
-        {
-            for( auto subFormula = mpSubformulas->begin(); subFormula != mpSubformulas->end(); ++subFormula )
-            {
-                if( subFormula != mpSubformulas->begin() )
-                    result += " " + stringOfType + " ";
-                if( !_oneline ) 
-                    result += "\n";
-                result += subFormula->toString( _withActivity, _resolveUnequal, _oneline ? "" : (_init + "   "), _oneline, true, _friendlyNames );
-            }
-        }
-        else
-        {
-            result += stringOfType;
-            for( auto subFormula = mpSubformulas->begin(); subFormula != mpSubformulas->end(); ++subFormula )
-            {
-                result += (_oneline ? " " : "\n");
-                result += subFormula->toString( _withActivity, _resolveUnequal, _oneline ? "" : (_init + "   "), _oneline, false, _friendlyNames );
-            }
-        }
-        result += ")";
-        if( _withActivity )
-            result += activity;
-        return result;
-    }
-        
-    template<typename Pol>
-=======
->>>>>>> a835483d
     void Formula<Pol>::collectVariables( Variables& _vars, VariableType _type, bool _ofThisType ) const
     {
         switch( getType() )
@@ -700,9 +251,6 @@
         _content.mProperties = Condition();
         switch( _content.mType )
         {
-<<<<<<< HEAD
-#ifdef __VS
-=======
             case FormulaType::ITE:
             {
                 //_content.mProperties |= (_content.mpIteContent->mCondition.properties() & WEAK_CONDITIONS);
@@ -720,7 +268,6 @@
                 ///@todo do something here
                 break;
             }
->>>>>>> a835483d
             case FormulaType::TRUE:
             {
                 _content.mProperties |= STRONG_CONDITIONS;
@@ -738,15 +285,6 @@
                 _content.mProperties |= STRONG_CONDITIONS | PROP_CONTAINS_BOOLEAN;
                 break;
             }
-<<<<<<< HEAD
-            case FormulaType::CONSTRAINT:
-            {
-                _content.mProperties |= STRONG_CONDITIONS;
-                addConstraintProperties( *_content.mpConstraintVS, _content.mProperties );
-                break;
-            }
-=======
->>>>>>> a835483d
             case FormulaType::NOT:
             {
                 Condition subFormulaConds = _content.mpSubformulaVS->mpContent->mProperties;
@@ -755,145 +293,6 @@
                 _content.mProperties |= (subFormulaConds & WEAK_CONDITIONS);
                 break;
             }
-<<<<<<< HEAD
-#else
-			case FormulaType::TRUE:
-			{
-				_content.mProperties |= STRONG_CONDITIONS;
-				addConstraintProperties(_content.mConstraint, _content.mProperties);
-				break;
-			}
-			case FormulaType::FALSE:
-			{
-				_content.mProperties |= STRONG_CONDITIONS;
-				addConstraintProperties(_content.mConstraint, _content.mProperties);
-				break;
-			}
-			case FormulaType::BOOL:
-			{
-				_content.mProperties |= STRONG_CONDITIONS | PROP_CONTAINS_BOOLEAN;
-				break;
-			}
-			case FormulaType::CONSTRAINT:
-			{
-				_content.mProperties |= STRONG_CONDITIONS;
-				addConstraintProperties(_content.mConstraint, _content.mProperties);
-				break;
-			}
-			case FormulaType::NOT:
-			{
-				Condition subFormulaConds = _content.mSubformula.mpContent->mProperties;
-				if (PROP_IS_AN_ATOM <= subFormulaConds)
-					_content.mProperties |= PROP_IS_A_CLAUSE | PROP_IS_A_LITERAL | PROP_IS_IN_CNF | PROP_IS_PURE_CONJUNCTION;
-				_content.mProperties |= (subFormulaConds & PROP_VARIABLE_DEGREE_LESS_THAN_THREE);
-				_content.mProperties |= (subFormulaConds & PROP_VARIABLE_DEGREE_LESS_THAN_FOUR);
-				_content.mProperties |= (subFormulaConds & PROP_VARIABLE_DEGREE_LESS_THAN_FIVE);
-				_content.mProperties |= (subFormulaConds & WEAK_CONDITIONS);
-				break;
-			}
-#endif
-			case FormulaType::OR:
-			{
-				_content.mProperties |= PROP_IS_A_CLAUSE | PROP_IS_IN_CNF | PROP_IS_IN_NNF;
-				_content.mProperties |= PROP_VARIABLE_DEGREE_LESS_THAN_THREE | PROP_VARIABLE_DEGREE_LESS_THAN_FOUR | PROP_VARIABLE_DEGREE_LESS_THAN_FIVE;
-				for (auto subFormula = _content.mpSubformulas->begin(); subFormula != _content.mpSubformulas->end(); ++subFormula)
-				{
-					Condition subFormulaConds = subFormula->properties();
-					if (!(PROP_IS_A_LITERAL <= subFormulaConds))
-					{
-						_content.mProperties &= ~PROP_IS_A_CLAUSE;
-						_content.mProperties &= ~PROP_IS_IN_CNF;
-					}
-					if (!(PROP_IS_IN_NNF <= subFormulaConds))
-						_content.mProperties &= ~PROP_IS_IN_NNF;
-					_content.mProperties |= (subFormulaConds & WEAK_CONDITIONS);
-				}
-				break;
-			}
-			case FormulaType::AND:
-			{
-				_content.mProperties |= PROP_IS_PURE_CONJUNCTION | PROP_IS_IN_CNF | PROP_IS_IN_NNF;
-				_content.mProperties |= PROP_VARIABLE_DEGREE_LESS_THAN_THREE | PROP_VARIABLE_DEGREE_LESS_THAN_FOUR | PROP_VARIABLE_DEGREE_LESS_THAN_FIVE;
-				for (auto subFormula = _content.mpSubformulas->begin(); subFormula != _content.mpSubformulas->end(); ++subFormula)
-				{
-					Condition subFormulaConds = subFormula->properties();
-					if (!(PROP_IS_A_CLAUSE <= subFormulaConds))
-					{
-						_content.mProperties &= ~PROP_IS_PURE_CONJUNCTION;
-						_content.mProperties &= ~PROP_IS_IN_CNF;
-					}
-					else if (!(PROP_IS_A_LITERAL <= subFormulaConds))
-						_content.mProperties &= ~PROP_IS_PURE_CONJUNCTION;
-					if (!(PROP_IS_IN_NNF <= subFormulaConds))
-						_content.mProperties &= ~PROP_IS_IN_NNF;
-					_content.mProperties |= (subFormulaConds & WEAK_CONDITIONS);
-				}
-				break;
-			}
-			case FormulaType::IMPLIES:
-			{
-				_content.mProperties |= PROP_IS_IN_NNF;
-				_content.mProperties |= PROP_VARIABLE_DEGREE_LESS_THAN_THREE | PROP_VARIABLE_DEGREE_LESS_THAN_FOUR | PROP_VARIABLE_DEGREE_LESS_THAN_FIVE;
-				Condition subFormulaCondsA = _content.mpImpliesContent->mPremise.properties();
-				if (!(PROP_IS_IN_NNF <= subFormulaCondsA))
-					_content.mProperties &= ~PROP_IS_IN_NNF;
-				_content.mProperties |= (subFormulaCondsA & WEAK_CONDITIONS);
-				Condition subFormulaCondsB = _content.mpImpliesContent->mConclusion.properties();
-				if (!(PROP_IS_IN_NNF <= subFormulaCondsB))
-					_content.mProperties &= ~PROP_IS_IN_NNF;
-				_content.mProperties |= (subFormulaCondsB & WEAK_CONDITIONS);
-				break;
-			}
-			case FormulaType::ITE:
-			{
-				_content.mProperties |= PROP_VARIABLE_DEGREE_LESS_THAN_THREE | PROP_VARIABLE_DEGREE_LESS_THAN_FOUR | PROP_VARIABLE_DEGREE_LESS_THAN_FIVE;
-				_content.mProperties |= (_content.mpIteContent->mCondition.properties() & WEAK_CONDITIONS);
-				_content.mProperties |= (_content.mpIteContent->mThen.properties() & WEAK_CONDITIONS);
-				_content.mProperties |= (_content.mpIteContent->mElse.properties() & WEAK_CONDITIONS);
-				break;
-			}
-			case FormulaType::IFF:
-			{
-				_content.mProperties |= PROP_IS_IN_NNF;
-				_content.mProperties |= PROP_VARIABLE_DEGREE_LESS_THAN_THREE | PROP_VARIABLE_DEGREE_LESS_THAN_FOUR | PROP_VARIABLE_DEGREE_LESS_THAN_FIVE;
-				for (auto subFormula = _content.mpSubformulas->begin(); subFormula != _content.mpSubformulas->end(); ++subFormula)
-				{
-					Condition subFormulaConds = subFormula->properties();
-					if (!(PROP_IS_IN_NNF <= subFormulaConds))
-						_content.mProperties &= ~PROP_IS_IN_NNF;
-					_content.mProperties |= (subFormulaConds & WEAK_CONDITIONS);
-				}
-				break;
-			}
-			case FormulaType::XOR:
-			{
-				_content.mProperties |= PROP_IS_IN_NNF;
-				_content.mProperties |= PROP_VARIABLE_DEGREE_LESS_THAN_THREE | PROP_VARIABLE_DEGREE_LESS_THAN_FOUR | PROP_VARIABLE_DEGREE_LESS_THAN_FIVE;
-				for (auto subFormula = _content.mpSubformulas->begin(); subFormula != _content.mpSubformulas->end(); ++subFormula)
-				{
-					Condition subFormulaConds = subFormula->properties();
-					if (!(PROP_IS_IN_NNF <= subFormulaConds))
-						_content.mProperties &= ~PROP_IS_IN_NNF;
-					_content.mProperties |= (subFormulaConds & WEAK_CONDITIONS);
-				}
-				break;
-			}
-			case FormulaType::EXISTS:
-			{
-				///@todo do something here
-				break;
-			}
-			case FormulaType::FORALL:
-			{
-				///@todo do something here
-				break;
-			}
-			case FormulaType::UEQ:
-			{
-				_content.mProperties |= STRONG_CONDITIONS | PROP_CONTAINS_UNINTERPRETED_EQUATIONS;
-				break;
-			}
-=======
             case FormulaType::OR:
             {
                 _content.mProperties |= PROP_IS_A_CLAUSE | PROP_IS_IN_CNF | PROP_IS_IN_NNF;
@@ -984,7 +383,6 @@
                 _content.mProperties |= STRONG_CONDITIONS | PROP_CONTAINS_UNINTERPRETED_EQUATIONS;
                 break;
             }
->>>>>>> a835483d
             default:
             {
                 assert( false );
@@ -1064,12 +462,6 @@
         if( _withVariableDefinition )
         {
             std::stringstream os;
-<<<<<<< HEAD
-            carl::FormulaVisitor<Formula<Pol>> visitor;
-            Variables vars;
-            std::set<UVariable> uvars;
-            visitor.visitVoid(*this,
-=======
             
             carl::SortManager::getInstance().exportDefinitions(os);
             
@@ -1078,7 +470,6 @@
             std::set<UVariable> uvars;
             std::set<BVVariable> bvvars;
             visitor.visit(*this, 
->>>>>>> a835483d
                     [&](const Formula& _f) 
                     {
                         switch(_f.getType())
@@ -1092,12 +483,9 @@
                             case FormulaType::UEQ:
                                 _f.uequality().collectUVariables( uvars );
                                 break;
-<<<<<<< HEAD
-=======
                             case FormulaType::BITVECTOR:
                                 _f.bvConstraint().collectVariables(bvvars);
                                 break;
->>>>>>> a835483d
                             default:
                                 break;
                         }
@@ -1106,8 +494,6 @@
                 os << "(declare-fun " << var << " () " << var.getType() << ")\n";
             for( const auto& uvar : uvars )
                 os << "(declare-fun " << uvar() << " () " << uvar.domain() << ")\n";
-<<<<<<< HEAD
-=======
             for( const auto& bvvar : bvvars )
                 os << "(declare-fun " << bvvar() << " () " << bvvar.sort() << ")\n";
             for (const auto& ufc: UFManager::getInstance().ufContents()) {
@@ -1116,7 +502,6 @@
                 for (const auto& s: ufc->domain()) os << s << " ";
                 os << ") " << ufc->codomain() << ")\n";
             }
->>>>>>> a835483d
             result += os.str();
             result += "(assert ";
         }
@@ -2419,33 +1804,17 @@
 		case AND:
 		case OR:
 		case IFF:
-<<<<<<< HEAD
-		case XOR: {
-			for (const auto& cur: formula.subformulas()) visitVoid(cur, func);
-=======
 		case XOR: 
 		case IMPLIES:
         case ITE:
         {
 			for (const auto& cur: formula.subformulas()) visit(cur, func);
->>>>>>> a835483d
 			break;
 		}
 		case NOT: {
             visitVoid(formula.subformula(), func);
 			break;
 		}
-<<<<<<< HEAD
-		case IMPLIES: {
-            visitVoid(formula.premise(), func);
-            visitVoid(formula.conclusion(), func);
-			break;
-		}
-		case ITE: {
-            visitVoid(formula.condition(), func);
-            visitVoid(formula.firstCase(), func);
-            visitVoid(formula.secondCase(), func);
-=======
 		case BOOL:
 		case CONSTRAINT:
 		case BITVECTOR:
@@ -2476,7 +1845,6 @@
 		}
 		case NOT: {
 			rvisit(formula.subformula(), func);
->>>>>>> a835483d
 			break;
 		}
 		case BOOL:
@@ -2488,11 +1856,7 @@
 			break;
 		case EXISTS:
 		case FORALL: {
-<<<<<<< HEAD
-            visitVoid(formula.quantifiedFormula(), func);
-=======
 			rvisit(formula.quantifiedFormula(), func);
->>>>>>> a835483d
 			break;
 		}
 		func(formula);
@@ -2576,34 +1940,19 @@
 			break;
 		}
 		case IMPLIES: {
-<<<<<<< HEAD
-            Formula prem = visitResult(newFormula.premise(), func);
-            Formula conc = visitResult(newFormula.conclusion(), func);
-			if ((prem != newFormula.premise()) || (conc != newFormula.conclusion())) {
-				return Formula(IMPLIES, prem, conc);
-=======
 			Formula prem = rvisit(formula.premise(), func);
 			Formula conc = rvisit(formula.conclusion(), func);
 			if ((prem != formula.premise()) || (conc != formula.conclusion())) {
 				newFormula = Formula(IMPLIES, prem, conc);
->>>>>>> a835483d
 			}
 			break;
 		}
 		case ITE: {
-<<<<<<< HEAD
-            Formula cond = visitResult(newFormula.condition(), func);
-            Formula fCase = visitResult(newFormula.firstCase(), func);
-            Formula sCase = visitResult(newFormula.secondCase(), func);
-			if ((cond != newFormula.condition()) || (fCase != newFormula.firstCase()) || (sCase != newFormula.secondCase())) {
-				return Formula(ITE, cond, fCase, sCase);
-=======
 			Formula cond = rvisit(formula.condition(), func);
 			Formula fCase = rvisit(formula.firstCase(), func);
 			Formula sCase = rvisit(formula.secondCase(), func);
 			if ((cond != formula.condition()) || (fCase != formula.firstCase()) || (sCase != formula.secondCase())) {
 				newFormula = Formula(ITE, cond, fCase, sCase);
->>>>>>> a835483d
 			}
 			break;
 		}
@@ -2616,15 +1965,9 @@
 			break;
 		case EXISTS:
 		case FORALL: {
-<<<<<<< HEAD
-            Formula sub = visitResult(newFormula.quantifiedFormula(), func);
-			if (sub != newFormula.quantifiedFormula()) {
-				return Formula(newFormula.getType(), newFormula.quantifiedVariables(), sub);
-=======
 			Formula sub = rvisit(formula.quantifiedFormula(), func);
 			if (sub != formula.quantifiedFormula()) {
 				newFormula = Formula(formula.getType(), formula.quantifiedVariables(), sub);
->>>>>>> a835483d
 			}
 			break;
 		}

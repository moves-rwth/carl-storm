/**
 * @file BVTerm.h
 * @author Andreas Krueger <andreas.krueger@rwth-aachen.de>
 */

#pragma once

#include "BVVariable.h"
#include "BVValue.h"

namespace carl
{
	enum class BVTermType : unsigned
	{
		CONSTANT,
		VARIABLE,
		CONCAT, EXTRACT,
		NOT,
		NEG,
		AND, OR, XOR, NAND, NOR, XNOR,
		ADD, SUB, MUL, DIV_U, DIV_S, MOD_U, MOD_S1, MOD_S2,
		EQ,
		LSHIFT, RSHIFT_LOGIC, RSHIFT_ARITH,
		LROTATE, RROTATE,
		EXT_U, EXT_S,
		REPEAT
	};

	inline std::string toString(const BVTermType _type)
	{
		switch(_type) {
		case BVTermType::CONSTANT: return "CONSTANT";
		case BVTermType::VARIABLE: return "VARIABLE";
		case BVTermType::CONCAT: return "concat";
		case BVTermType::EXTRACT: return "extract";
		case BVTermType::NOT: return "bvnot";
		case BVTermType::NEG: return "bvneg";
		case BVTermType::AND: return "bvand";
		case BVTermType::OR: return "bvor";
		case BVTermType::XOR: return "bvxor";
		case BVTermType::NAND: return "bvnand";
		case BVTermType::NOR: return "bvnor";
		case BVTermType::XNOR: return "bvxnor";
		case BVTermType::ADD: return "bvadd";
		case BVTermType::SUB: return "bvsub";
		case BVTermType::MUL: return "bvmul";
		case BVTermType::DIV_U: return "bvudiv";
		case BVTermType::DIV_S: return "bvsdiv";
		case BVTermType::MOD_U: return "bvurem";
		case BVTermType::MOD_S1: return "bvsrem";
		case BVTermType::MOD_S2: return "bvsmod";
		case BVTermType::EQ: return "bvcomp";
		case BVTermType::LSHIFT: return "bvshl";
		case BVTermType::RSHIFT_LOGIC: return "bvlshr";
		case BVTermType::RSHIFT_ARITH: return "bvashr";
		case BVTermType::LROTATE: return "rotate_left";
		case BVTermType::RROTATE: return "rotate_right";
		case BVTermType::EXT_U: return "zero_extend";
		case BVTermType::EXT_S: return "sign_extend";
		case BVTermType::REPEAT: return "repeat";
		default: return "invalid";
		}
		assert(false);
		return "";
	}
	inline std::ostream& operator<<(std::ostream& os, BVTermType type) {
		return os << toString(type);
	}

	inline std::size_t typeId(const BVTermType _type)
	{
		return static_cast<std::size_t>(_type);
	}

	inline bool typeIsUnary(const BVTermType _type)
	{
		return(
			_type == BVTermType::NOT || _type == BVTermType::NEG || _type == BVTermType::LROTATE
			|| _type == BVTermType::RROTATE || _type == BVTermType::REPEAT || _type == BVTermType::EXT_U
			|| _type == BVTermType::EXT_S
			);
	}

	inline bool typeIsBinary(const BVTermType _type)
	{
		return(
			_type == BVTermType::CONCAT || _type == BVTermType::AND || _type == BVTermType::OR
			|| _type == BVTermType::XOR || _type == BVTermType::NAND || _type == BVTermType::NOR
			|| _type == BVTermType::XNOR || _type == BVTermType::ADD || _type == BVTermType::SUB
			|| _type == BVTermType::MUL || _type == BVTermType::DIV_U || _type == BVTermType::DIV_S
			|| _type == BVTermType::MOD_U || _type == BVTermType::MOD_S1 || _type == BVTermType::MOD_S2
			|| _type == BVTermType::EQ || _type == BVTermType::LSHIFT || _type == BVTermType::RSHIFT_LOGIC
			|| _type == BVTermType::RSHIFT_ARITH
			);
	}

	// forward declaration
	class BVTermContent;

	// Forward declaration
	class BVTermPool;

	class BVTerm
	{
	private:
		const BVTermContent * mpContent;

	public:

		BVTerm();

		BVTerm(BVTermType _type, BVValue _value);

		BVTerm(BVTermType _type, const BVVariable& _variable);

		BVTerm(BVTermType _type, const BVTerm& _operand, const size_t _index = 0);

		BVTerm(BVTermType _type, const BVTerm& _first, const BVTerm& _second);

		BVTerm(BVTermType _type, const BVTerm& _operand, const size_t _first, const size_t _last);

		std::string toString(const std::string _init = "", bool _oneline = true, bool _infix = false, bool _friendlyNames = true) const;

		friend std::ostream& operator<<(std::ostream& _out, const BVTerm& _term)
		{
			return(_out << _term.toString());
		}

		std::size_t hash() const;

		std::size_t width() const;

		BVTermType type() const;
		
		bool isConstant() const {
			return type() == BVTermType::CONSTANT;
		}
            
        /**
         * @return An approximation of the complexity of this bit vector term.
         */
        size_t complexity() const;
		
		void collectVariables(std::set<BVVariable>& vars) const;

		bool isInvalid() const;

		bool operator==(const BVTerm& _other) const
		{
			return mpContent == _other.mpContent;
		}
		bool operator<(const BVTerm& rhs) const;

		const BVTerm& operand() const;

		std::size_t index() const;

		const BVTerm& first() const;

		const BVTerm& second() const;

		std::size_t highest() const;

		std::size_t lowest() const;

		const BVVariable& variable() const;

		const BVValue& value() const;
		
		BVTerm substitute(const std::map<BVVariable,BVTerm>&) const;
	};

	struct BVUnaryContent
	{
		BVTerm mOperand;
		size_t mIndex;

		BVUnaryContent(const BVTerm& _operand, const size_t _index = 0) :
		mOperand(_operand), mIndex(_index)
		{
		}

		bool operator==(const BVUnaryContent& _other) const
		{
			return mOperand == _other.mOperand && mIndex == _other.mIndex;
		}
		bool operator<(const BVUnaryContent& _other) const
		{
			if (!(mOperand == _other.mOperand)) return mOperand < _other.mOperand;
			if (mIndex != _other.mIndex) return mIndex < _other.mIndex;
			return false;
		}
	};

	struct BVBinaryContent
	{
		BVTerm mFirst;
		BVTerm mSecond;

		BVBinaryContent(const BVTerm& _first, const BVTerm& _second) :
		mFirst(_first), mSecond(_second)
		{
		}

		bool operator==(const BVBinaryContent& _other) const
		{
			return mFirst == _other.mFirst && mSecond == _other.mSecond;
		}
		bool operator<(const BVBinaryContent& _other) const
		{
			if (!(mFirst == _other.mFirst)) return mFirst < _other.mFirst;
			if (!(mSecond == _other.mSecond)) return mSecond < _other.mSecond;
			return false;
		}
	};

	struct BVExtractContent
	{
		BVTerm mOperand;
		std::size_t mHighest;
		std::size_t mLowest;

		BVExtractContent(const BVTerm& _operand, const size_t _highest, const size_t _lowest) :
		mOperand(_operand), mHighest(_highest), mLowest(_lowest)
		{
		}

		bool operator==(const BVExtractContent& _other) const
		{
			return mOperand == _other.mOperand && mHighest == _other.mHighest && mLowest == _other.mLowest;
		}
		bool operator<(const BVExtractContent& _other) const
		{
			if (!(mOperand == _other.mOperand)) return mOperand < _other.mOperand;
			if (mHighest != _other.mHighest) return mHighest < _other.mHighest;
			if (mLowest != _other.mLowest) return mLowest < _other.mLowest;
			return false;
		}
	};

	class BVTermContent
	{
		friend class BVTermPool;
		friend class BVTerm;

	private:
		BVTermType mType;

#ifdef __VS
		union
		{
			BVVariable* mpVariableVS;
			BVValue* mpValueVS;
			BVUnaryContent* mpUnaryVS;
			BVBinaryContent* mpBinaryVS;
			BVExtractContent* mpExtractVS;
		};
#else
		union
		{
			BVVariable mVariable;
			BVValue mValue;
			BVUnaryContent mUnary;
			BVBinaryContent mBinary;
			BVExtractContent mExtract;
		};
#endif
		std::size_t mWidth;
		std::size_t mId;
		std::size_t mHash;

	public:

		BVTermContent() :
#ifdef __VS
		mType(BVTermType::CONSTANT), mWidth(0), mId(0), mHash(0)
		{
			mpValueVS = new BVValue();
		}
#else
		mType(BVTermType::CONSTANT), mValue(), mWidth(0), mId(0), mHash(0)
		{
		}
#endif

		BVTermContent(BVTermType _type, BVValue _value) :
#ifdef __VS
		mType(_type), mWidth(_value.width()), mId(0),
		mHash((std::hash<BVValue>()(_value) << 5) ^ typeId(_type))
		{
			mpValueVS = new BVValue(_value);
			assert(_type == BVTermType::CONSTANT);
		}
#else
			mType(_type), mValue(_value), mWidth(_value.width()), mId(0),
			mHash((std::hash<BVValue>()(_value) << 5) ^ typeId(_type))
		{
			assert(_type == BVTermType::CONSTANT);
		}
#endif

		BVTermContent(BVTermType _type, const BVVariable& _variable) :
<<<<<<< HEAD
#ifdef __VS
			mType(_type), mWidth(_variable.width()), mId(0), mHash(0) //,
		// TODO: Hash - mHash(((size_t)_variable.getId() << 5) ^ typeId(_type))
=======
		mType(_type), mVariable(_variable), mWidth(_variable.width()), mId(0),
		mHash(((std::size_t)_variable().getId() << 5) ^ typeId(_type))
>>>>>>> b1b40883
		{
			mpVariableVS = new BVVariable(_variable);
			assert(_type == BVTermType::VARIABLE);
		}
#else
			mType(_type), mVariable(_variable), mWidth(_variable.width()), mId(0), mHash(0) //,
			// TODO: Hash - mHash(((size_t)_variable.getId() << 5) ^ typeId(_type))
		{
			assert(_type == BVTermType::VARIABLE);
		}
#endif

		BVTermContent(BVTermType _type, const BVTerm& _operand, const size_t _index = 0) :
#ifdef __VS
			mType(_type), mWidth(0), mId(0),
		mHash((_index << 10) ^ (_operand.hash() << 5) ^ typeId(_type))
		{
			mpUnaryVS = new BVUnaryContent(_operand, _index);
#else
			mType(_type), mUnary(_operand, _index), mWidth(0), mId(0),
			mHash((_index << 10) ^ (_operand.hash() << 5) ^ typeId(_type))
		{
#endif
			assert(typeIsUnary(_type));
			if (_type == BVTermType::NOT || _type == BVTermType::NEG) {
				assert(_index == 0);
				mWidth = _operand.width();
			} else if(_type == BVTermType::LROTATE || _type == BVTermType::RROTATE) {
				mWidth = _operand.width();
			} else if(_type == BVTermType::REPEAT) {
				assert(_index > 0);
				mWidth = _operand.width() * _index;
			} else if(_type == BVTermType::EXT_U || _type == BVTermType::EXT_S) {
				mWidth = _operand.width() + _index;
			} else {
				assert(false);
			}
		}

		BVTermContent(BVTermType _type, const BVTerm& _first, const BVTerm& _second) :
#ifdef __VS
			mType(_type), mWidth(0), mId(0),
		mHash((_first.hash() << 10) ^ (_second.hash() << 5) ^ typeId(_type))
		{
			mpBinaryVS = new BVBinaryContent(_first, _second); 
#else
			mType(_type), mBinary(_first, _second), mWidth(0), mId(0),
			mHash((_first.hash() << 10) ^ (_second.hash() << 5) ^ typeId(_type))
		{
#endif
			assert(typeIsBinary(_type));

			if(_type == BVTermType::CONCAT) {
				mWidth = _first.width() + _second.width();
			} else if(_type == BVTermType::EQ) {
				mWidth = 1;
			} else {
				mWidth = _first.width();
			}
		}

		BVTermContent(BVTermType _type, const BVTerm& _operand, const size_t _highest, const size_t _lowest) :
#ifdef __VS
			mType(_type), mWidth(_highest - _lowest + 1), mId(0),
		mHash((_highest << 15) ^ (_lowest << 10) ^ (_operand.hash() << 5) ^ typeId(_type))
		{
			mpExtractVS = new BVExtractContent(_operand, _highest, _lowest);
#else
			mType(_type), mExtract(_operand, _highest, _lowest), mWidth(_highest - _lowest + 1), mId(0),
			mHash((_highest << 15) ^ (_lowest << 10) ^ (_operand.hash() << 5) ^ typeId(_type))
		{
#endif
			assert(_type == BVTermType::EXTRACT);
			assert(_highest < _operand.width() && _highest >= _lowest);
		}

		~BVTermContent()
		{
#ifdef __VS
			if(mType == BVTermType::VARIABLE) {
				mpVariableVS->~BVVariable();
			} else if(mType == BVTermType::CONSTANT) {
				mpValueVS->~BVValue();
			}
#else
			if (mType == BVTermType::VARIABLE) {
				mVariable.~BVVariable();
			}
			else if (mType == BVTermType::CONSTANT) {
				mValue.~BVValue();
			}
#endif
		}

		size_t width() const
		{
			return mWidth;
		}

		BVTermType type() const
		{
			return mType;
		}

        bool isInvalid() const
        {
            return (mType == BVTermType::CONSTANT && mWidth == 0);
        }
		void collectVariables(std::set<BVVariable>& vars) const {
#ifdef __VS
			if(mType == BVTermType::CONSTANT) {
			} else if(mType == BVTermType::VARIABLE) {
				vars.insert(*mpVariableVS);
			} else if(mType == BVTermType::EXTRACT) {
				mpExtractVS->mOperand.collectVariables(vars);
			} else if(typeIsUnary(mType)) {
				mpUnaryVS->mOperand.collectVariables(vars);
			}
			else if (typeIsBinary(mType)) {
				mpBinaryVS->mFirst.collectVariables(vars);
				mpBinaryVS->mSecond.collectVariables(vars);
			}
#else
			if (mType == BVTermType::CONSTANT) {
			}
			else if (mType == BVTermType::VARIABLE) {
				vars.insert(mVariable);
			}
			else if (mType == BVTermType::EXTRACT) {
				mExtract.mOperand.collectVariables(vars);
			}
			else if (typeIsUnary(mType)) {
				mUnary.mOperand.collectVariables(vars);
			}
			else if (typeIsBinary(mType)) {
				mBinary.mFirst.collectVariables(vars);
				mBinary.mSecond.collectVariables(vars);
			}
#endif
			else {
				std::cerr << "Type is " << mType << std::endl;
				assert(false);
			}
		}

		/**
		 * Gives the string representation of this bit vector term.
		 * @param _init The initial string of every row of the result.
		 * @param _oneline A flag indicating whether the term shall be printed on one line.
		 * @param _infix A flag indicating whether to print the term in infix or prefix notation.
		 * @param _friendlyNames A flag that indicates whether to print the variables with their internal representation (false)
		 *                        or with their dedicated names.
		 * @return The resulting string representation of this term.
		 */
		std::string toString(const std::string _init = "", bool _oneline = true, bool _infix = false, bool _friendlyNames = true) const
		{
            if(isInvalid()) {
                return _init + "%invalid%";
#ifdef __VS
            } else if(mType == BVTermType::CONSTANT) {
                return _init + mpValueVS->toString();
			}
			else if (mType == BVTermType::VARIABLE) {
				return _init + mpVariableVS->toString(_friendlyNames);
			}
#else
			}
			else if (mType == BVTermType::CONSTANT) {
				return _init + mValue.toString();
			}
			else if (mType == BVTermType::VARIABLE) {
				return _init + mVariable.toString(_friendlyNames);
			}
#endif
			else {
				std::string operatorStr = carl::toString(mType);
				std::string operatorPrefix = operatorStr;
				std::string operatorInfix = operatorStr;

				std::string argFirst;
				std::string argSecond;
				std::string argThird;

				// Rewrite operator strings for indexed (parameterized) operators
				if(mType == BVTermType::EXTRACT) {
#ifdef __VS
					operatorPrefix = "(_ " + operatorStr + " " + std::to_string(mpExtractVS->mHighest) + " " + std::to_string(mpExtractVS->mLowest) + ")";
					operatorInfix = operatorStr + "_{" + std::to_string(mpExtractVS->mHighest) + "," + std::to_string(mpExtractVS->mLowest) + "}";
#else
					operatorPrefix = "(_ " + operatorStr + " " + std::to_string(mExtract.mHighest) + " " + std::to_string(mExtract.mLowest) + ")";
					operatorInfix = operatorStr + "_{" + std::to_string(mExtract.mHighest) + "," + std::to_string(mExtract.mLowest) + "}";
#endif
				} else if(mType == BVTermType::LROTATE || mType == BVTermType::RROTATE
					|| mType == BVTermType::EXT_U || mType == BVTermType::EXT_S || mType == BVTermType::REPEAT) {
#ifdef __VS
					operatorPrefix = "(_ " + operatorStr + " " + std::to_string(mpUnaryVS->mIndex) + ")";
					operatorInfix = operatorStr + "_" + std::to_string(mpUnaryVS->mIndex);
#else
					operatorPrefix = "(_ " + operatorStr + " " + std::to_string(mUnary.mIndex) + ")";
					operatorInfix = operatorStr + "_" + std::to_string(mUnary.mIndex);
#endif
				}

				// Fill arg* variables
#ifdef __VS
				if(mType == BVTermType::EXTRACT) {
					argFirst = mpExtractVS->mOperand.toString((_oneline ? "" : _init + "   "), _oneline, _infix, _friendlyNames);
				} else if(typeIsUnary(mType)) {
					argFirst = mpUnaryVS->mOperand.toString((_oneline ? "" : _init + "   "), _oneline, _infix, _friendlyNames);
				} else if(typeIsBinary(mType)) {
					argFirst = mpBinaryVS->mFirst.toString((_oneline ? "" : _init + "   "), _oneline, _infix, _friendlyNames);
					argSecond = mpBinaryVS->mSecond.toString((_oneline ? "" : _init + "   "), _oneline, _infix, _friendlyNames);
				}
#else
				if (mType == BVTermType::EXTRACT) {
					argFirst = mExtract.mOperand.toString((_oneline ? "" : _init + "   "), _oneline, _infix, _friendlyNames);
				}
				else if (typeIsUnary(mType)) {
					argFirst = mUnary.mOperand.toString((_oneline ? "" : _init + "   "), _oneline, _infix, _friendlyNames);
				}
				else if (typeIsBinary(mType)) {
					argFirst = mBinary.mFirst.toString((_oneline ? "" : _init + "   "), _oneline, _infix, _friendlyNames);
					argSecond = mBinary.mSecond.toString((_oneline ? "" : _init + "   "), _oneline, _infix, _friendlyNames);
				}
#endif
				else {
					assert(false);
				}

				if(_infix && !argFirst.empty() && !argSecond.empty() && argThird.empty()) {
					// Infix notation is only really infix if we have exactly two arguments
					return _init + "("
						+ (_oneline ? "" : "\n")
						+ argFirst
						+ (_oneline ? " " : ("\n" + _init))
						+ operatorInfix
						+ (_oneline ? " " : "\n")
						+ argSecond
						+ (_oneline ? "" : ("\n" + _init))
						+ ")";
				} else {
					return _init
						+ (_infix ? (operatorInfix + "(") : ("(" + operatorPrefix + (_oneline ? " " : "")))
						+ (_oneline ? "" : "\n") + argFirst
						+ (argSecond.empty() ? "" : ((_oneline ? " " : "\n") + argSecond))
						+ (argThird.empty() ? "" : ((_oneline ? " " : "\n") + argThird))
						+ ")";
				}
			}
		}

		std::size_t hash() const
		{
			return this->mHash;
		}

		bool operator==(const BVTermContent& _other) const
		{
			if(mId != 0 && _other.mId != 0) {
				return mId == _other.mId;
			}

			if(mType != _other.mType) {
				return false;
			}

#ifdef __VS
			if(mType == BVTermType::CONSTANT) {
				return *mpValueVS == *_other.mpValueVS;
			} else if(mType == BVTermType::VARIABLE) {
				return *mpVariableVS == *_other.mpVariableVS;
			} else if(mType == BVTermType::EXTRACT) {
				return *mpExtractVS == *_other.mpExtractVS;
			} else if(typeIsUnary(mType)) {
				return *mpUnaryVS == *_other.mpUnaryVS;
			} else if(typeIsBinary(mType)) {
				return *mpBinaryVS == *_other.mpBinaryVS;
			}
#else
			if (mType == BVTermType::CONSTANT) {
				return mValue == _other.mValue;
			}
			else if (mType == BVTermType::VARIABLE) {
				return mVariable == _other.mVariable;
			}
			else if (mType == BVTermType::EXTRACT) {
				return mExtract == _other.mExtract;
			}
			else if (typeIsUnary(mType)) {
				return mUnary == _other.mUnary;
			}
			else if (typeIsBinary(mType)) {
				return mBinary == _other.mBinary;
			}
#endif
			else {
				std::cerr << "Type is " << mType << std::endl;
				assert(false);
				return false;
			}
		}
		bool operator<(const BVTermContent& rhs) const {
			if(mId != 0 && rhs.mId != 0) return mId < rhs.mId;
			if(mType != rhs.mType) return mType < rhs.mType;
#ifdef __VS
			if (mType == BVTermType::CONSTANT) {
				return *mpValueVS < *rhs.mpValueVS;
			}
			else if (mType == BVTermType::VARIABLE) {
				return *mpVariableVS < *rhs.mpVariableVS;
			}
			else if (mType == BVTermType::EXTRACT) {
				return *mpExtractVS < *rhs.mpExtractVS;
			}
			else if (typeIsUnary(mType)) {
				return *mpUnaryVS < *rhs.mpUnaryVS;
			}
			else if (typeIsBinary(mType)) {
				return *mpBinaryVS < *rhs.mpBinaryVS;
			}
#else
			if (mType == BVTermType::CONSTANT) {
				return mValue < rhs.mValue;
			}
			else if (mType == BVTermType::VARIABLE) {
				return mVariable < rhs.mVariable;
			}
			else if (mType == BVTermType::EXTRACT) {
				return mExtract < rhs.mExtract;
			}
			else if (typeIsUnary(mType)) {
				return mUnary < rhs.mUnary;
			}
			else if (typeIsBinary(mType)) {
				return mBinary < rhs.mBinary;
			}
#endif
			else {
				assert(false);
				return false;
			}
		}

		/**
		 * The output operator of a term.
		 * @param _out The stream to print on.
		 * @param _term The term to be printed.
		 */
		friend std::ostream& operator<<(std::ostream& _out, const BVTermContent& _term)
		{
			return(_out << _term.toString());
		}
	};
}

namespace std
{
	/**
	 * Implements std::hash for bit vector term contents.
	 */
	template <>
	struct hash<carl::BVTermContent>
	{
		public:

		/**
		 * @param _termContent The bit vector term content to get the hash for.
		 * @return The hash of the given bit vector term content.
		 */
		size_t operator()(const carl::BVTermContent& _termContent) const
		{
			return _termContent.hash();
		}
	};

    /**
     * Implements std::hash for bit vector terms.
     */
    template <>
    struct hash<carl::BVTerm>
    {
        public:

        /**
         * @param _term The bit vector term to get the hash for.
         * @return The hash of the given bit vector term.
         */
        size_t operator()(const carl::BVTerm& _term) const
        {
            return _term.hash();
        }
    };
}    // namespace std<|MERGE_RESOLUTION|>--- conflicted
+++ resolved
@@ -300,25 +300,11 @@
 #endif
 
 		BVTermContent(BVTermType _type, const BVVariable& _variable) :
-<<<<<<< HEAD
-#ifdef __VS
-			mType(_type), mWidth(_variable.width()), mId(0), mHash(0) //,
-		// TODO: Hash - mHash(((size_t)_variable.getId() << 5) ^ typeId(_type))
-=======
 		mType(_type), mVariable(_variable), mWidth(_variable.width()), mId(0),
 		mHash(((std::size_t)_variable().getId() << 5) ^ typeId(_type))
->>>>>>> b1b40883
-		{
-			mpVariableVS = new BVVariable(_variable);
+		{
 			assert(_type == BVTermType::VARIABLE);
 		}
-#else
-			mType(_type), mVariable(_variable), mWidth(_variable.width()), mId(0), mHash(0) //,
-			// TODO: Hash - mHash(((size_t)_variable.getId() << 5) ^ typeId(_type))
-		{
-			assert(_type == BVTermType::VARIABLE);
-		}
-#endif
 
 		BVTermContent(BVTermType _type, const BVTerm& _operand, const size_t _index = 0) :
 #ifdef __VS

/* 
 * File:   BVTermPool.cpp
 * Author: Andreas Krueger <andreas.krueger@rwth-aachen.de>
 */

#include "BVTermPool.h"

namespace carl
{
    BVTermPool::BVTermPool() : Singleton<BVTermPool> (), Pool<BVTermContent> ()
    {
        this->mpInvalid = this->add(new Term);
    }

    BVTermPool::ConstTermPtr BVTermPool::create()
    {
        return this->mpInvalid;
    }

    BVTermPool::ConstTermPtr BVTermPool::create(BVTermType _type, const BVValue _value)
    {
        return this->add(new Term(_type, _value));
    }

    BVTermPool::ConstTermPtr BVTermPool::create(BVTermType _type, const BVVariable& _variable)
    {
        return this->add(new Term(_type, _variable));
    }

    BVTermPool::ConstTermPtr BVTermPool::create(BVTermType _type, const BVTerm& _operand, const size_t _index)
    {
        if (_operand.isConstant()) {
            switch (_type) {
                case BVTermType::NOT: {
                    return create(BVTermType::CONSTANT, ~_operand.value());
                }
                case BVTermType::NEG: {
                    return create(BVTermType::CONSTANT, -_operand.value());
                }
                case BVTermType::LROTATE: {
                    return create(BVTermType::CONSTANT, _operand.value().rotateLeft(_index));
                }
                case BVTermType::RROTATE: {
                    return create(BVTermType::CONSTANT, _operand.value().rotateRight(_index));
                }
                case BVTermType::REPEAT: {
                    return create(BVTermType::CONSTANT, _operand.value().repeat(_index));
                }
                case BVTermType::EXT_U: {
                    return create(BVTermType::CONSTANT, _operand.value().extendUnsignedBy(_index));
                }
                case BVTermType::EXT_S: {
                    return create(BVTermType::CONSTANT, _operand.value().extendSignedBy(_index));
                }
                default:
                    CARL_LOG_WARN("carl.bitvector", "No simplification for " << _type << " BVTerm.");
            }
        }
        return this->add(new Term(_type, _operand, _index));
    }

    BVTermPool::ConstTermPtr BVTermPool::create(BVTermType _type, const BVTerm& _first, const BVTerm& _second)
    {
        // Catch expressions leading to an "undefined" result (i.e., division by zero)
        if (_second.isConstant() && _second.value().isZero()) {
            if(_type == BVTermType::DIV_U || _type == BVTermType::DIV_S || _type == BVTermType::MOD_U || _type == BVTermType::MOD_S1 || _type == BVTermType::MOD_S2) {
                // Return a fresh bitvector variable that can take an arbitrary value
<<<<<<< HEAD
                carl::Variable var = carl::VariablePool::getInstance().getFreshVariable(carl::VariableType::VT_BITVECTOR);
				carl::Sort bvSort = carl::SortManager::getInstance().getSort("BitVec", std::vector<std::size_t>(std::initializer_list<std::size_t>{ _first.width() }));
=======
                carl::Variable var = freshBitvectorVariable();
                carl::Sort bvSort = carl::SortManager::getInstance().getSort("BitVec", std::vector<std::size_t>({_first.width()}));
>>>>>>> 96b9c369
                carl::BVVariable bvVar(var, bvSort);
                return create(BVTermType::VARIABLE, bvVar);
            }
        }

        // Evaluate term if both terms arguments are constant
        if (_first.isConstant() && _second.isConstant()) {
            switch (_type) {
                case BVTermType::CONCAT: {
                    return create(BVTermType::CONSTANT, _first.value().concat(_second.value()));
                }
                case BVTermType::AND: {
                    return create(BVTermType::CONSTANT, _first.value() & _second.value());
                }
                case BVTermType::OR: {
                    return create(BVTermType::CONSTANT, _first.value() | _second.value());
                }
                case BVTermType::XOR: {
                    return create(BVTermType::CONSTANT, _first.value() ^ _second.value());
                }
                case BVTermType::NAND: {
                    return create(BVTermType::CONSTANT, ~(_first.value() & _second.value()));
                }
                case BVTermType::NOR: {
                    return create(BVTermType::CONSTANT, ~(_first.value() | _second.value()));
                }
                case BVTermType::XNOR: {
                    return create(BVTermType::CONSTANT, ~(_first.value() ^ _second.value()));
                }
                case BVTermType::ADD: {
                    return create(BVTermType::CONSTANT, _first.value() + _second.value());
                }
                case BVTermType::SUB: {
                    return create(BVTermType::CONSTANT, _first.value() - _second.value());
                }
                case BVTermType::MUL: {
                    return create(BVTermType::CONSTANT, _first.value() * _second.value());
                }
                case BVTermType::DIV_U: {
                    return create(BVTermType::CONSTANT, _first.value() / _second.value());
                }
                case BVTermType::DIV_S: {
                    return create(BVTermType::CONSTANT, _first.value().divideSigned(_second.value()));
                }
                case BVTermType::MOD_U: {
                    return create(BVTermType::CONSTANT, _first.value() % _second.value());
                }
                case BVTermType::MOD_S1: {
                    return create(BVTermType::CONSTANT, _first.value().remSigned(_second.value()));
                }
                case BVTermType::MOD_S2: {
                    return create(BVTermType::CONSTANT, _first.value().modSigned(_second.value()));
                }
                case BVTermType::EQ: {
                    assert(_first.width() == _second.width());
                    unsigned val = (_first.value() == _second.value()) ? 1 : 0;
                    return create(BVTermType::CONSTANT, BVValue(1, val));
                }
                case BVTermType::LSHIFT: {
                    return create(BVTermType::CONSTANT, _first.value() << _second.value());
                }
                case BVTermType::RSHIFT_LOGIC: {
                    return create(BVTermType::CONSTANT, _first.value() >> _second.value());
                }
                case BVTermType::RSHIFT_ARITH: {
                    return create(BVTermType::CONSTANT, _first.value().rightShiftArithmetic(_second.value()));
                }
                default:
                    CARL_LOG_WARN("carl.bitvector", "No simplification for " << _type << " BVTerm.");
            }
        }

        return this->add(new Term(_type, _first, _second));
    }

    BVTermPool::ConstTermPtr BVTermPool::create(BVTermType _type, const BVTerm& _operand, const size_t _highest, const size_t _lowest)
    {
        if(_operand.isConstant()) {
            if(_type == BVTermType::EXTRACT) {
                return create(BVTermType::CONSTANT, _operand.value().extract(_highest, _lowest));
            } else {
                CARL_LOG_WARN("carl.bitvector", "No simplification for " << _type << " BVTerm.");
            }
        }
        return this->add(new Term(_type, _operand, _highest, _lowest));
    }

    void BVTermPool::assignId(TermPtr _term, std::size_t _id)
    {
        _term->mId = _id;
    }
}

#define BV_TERM_POOL BVTermPool::getInstance()<|MERGE_RESOLUTION|>--- conflicted
+++ resolved
@@ -65,13 +65,8 @@
         if (_second.isConstant() && _second.value().isZero()) {
             if(_type == BVTermType::DIV_U || _type == BVTermType::DIV_S || _type == BVTermType::MOD_U || _type == BVTermType::MOD_S1 || _type == BVTermType::MOD_S2) {
                 // Return a fresh bitvector variable that can take an arbitrary value
-<<<<<<< HEAD
-                carl::Variable var = carl::VariablePool::getInstance().getFreshVariable(carl::VariableType::VT_BITVECTOR);
-				carl::Sort bvSort = carl::SortManager::getInstance().getSort("BitVec", std::vector<std::size_t>(std::initializer_list<std::size_t>{ _first.width() }));
-=======
                 carl::Variable var = freshBitvectorVariable();
                 carl::Sort bvSort = carl::SortManager::getInstance().getSort("BitVec", std::vector<std::size_t>({_first.width()}));
->>>>>>> 96b9c369
                 carl::BVVariable bvVar(var, bvSort);
                 return create(BVTermType::VARIABLE, bvVar);
             }

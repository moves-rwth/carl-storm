/**
 * The implementation for the templated interval class.
 *
 * @file Interval.tpp
 * @autor Stefan Schupp <stefan.schupp@cs.rwth-aachen.de>
 * 
 * @since	2013-12-20
 * @version 2014-01-30
 */
#pragma once
#include "Interval.h"

namespace carl
{
	
	using namespace boost::numeric;

/*******************************************************************************
 * Constructors & Destructor
 ******************************************************************************/
/*
template<typename Rational, typename Number>
Interval<Number>::Interval(Rational n);

template<typename Rational, typename Number>
Interval<Number>::Interval(Rational lower, Rational upper);

template<typename Rational, typename Number>
Interval<Number>::Interval(Rational lower, BoundType lowerBoundType, Rational upper, BoundType upperBoundType);
*/
/*******************************************************************************
 * Transformations and advanced getters/setters
 ******************************************************************************/
	
template<typename Number>
Number Interval<Number>::diameter() const
	{
		return boost::numeric::width(mContent);
	}

template<typename Number>
void Interval<Number>::diameter_assign()
	{
		this->set(BoostInterval(this->diameter()));
	}

template<typename Number>
	Number Interval<Number>::diameterRatio(const Interval<Number>& rhs) const
	{
		assert(rhs.diameter() != Number(0));
		return this->diameter()/rhs.diameter();
	}

template<typename Number>
	void Interval<Number>::diameterRatio_assign(const Interval<Number>& rhs)
	{
		this->set(BoostInterval(this->diameterRatio(rhs)));
	}

template<typename Number>
	Number Interval<Number>::magnitude() const
	{
		return boost::numeric::norm(mContent);
	}

template<typename Number>
	void Interval<Number>::magnitude_assign()
	{
		this->set(BoostInterval(this->magnitude()));
	}

template<typename Number>
	Number Interval<Number>::center() const
	{
		return boost::numeric::median(mContent);
	}

template<typename Number>
	void Interval<Number>::center_assign()
	{
		this->set(BoostInterval(this->center()));
	}
	
	template<typename Number>
	bool Interval<Number>::contains(const Number& val) const
	{
		switch( mLowerBoundType )
        {
            case BoundType::INFTY:
                break;
            case BoundType::STRICT:
                if( mContent.lower() >= val )
                    return false;
                break;
            case BoundType::WEAK:
                if( mContent.lower() > val )
                    return false;
        }
        // Invariant: n is not conflicting with lower bound
        switch( mUpperBoundType )
        {
            case BoundType::INFTY:
                break;
            case BoundType::STRICT:
                if( mContent.upper() <= val )
                    return false;
                break;
            case BoundType::WEAK:
                if( mContent.upper() < val )
                    return false;
                break;
        }
        return true;    // for open intervals: (lower() < n && upper() > n) || (n == Number(0) && lower() == cln::cl_RA( 0 ) && upper() == cln::cl_RA( 0 ))	}
	}
	
	template<typename Number>
	bool Interval<Number>::contains(const Interval<Number>& rhs) const
	{
                // if one bound is totally wrong, we can just return false
                if (mContent.lower() > rhs.lower() || mContent.upper() < rhs.upper())
                {
                    return false;
                }

                // check the bounds
                bool lowerOk = mContent.lower() < rhs.lower();
                bool upperOk = mContent.upper() > rhs.upper();
                
                // if both are ok, return true
		if( lowerOk && upperOk )
		{
			return true;
		}
                
                // Note that from this point on at least one bound is equal
                // to our bounds but no bound is outside of our bounds
	
                // check the bound types
                bool lowerBoundTypesOk = getWeakestBoundType(mLowerBoundType, rhs.lowerBoundType()) == mLowerBoundType;
                bool upperBoundTypesOk = getWeakestBoundType(mUpperBoundType, rhs.upperBoundType()) == mUpperBoundType;

                // if upper bounds are ok and lower bound types are ok, return true
                if (upperOk && lowerBoundTypesOk)
                {
                    return true;
                }

                // if lower bounds are ok and upper bound types are ok, return true
                if (lowerOk && upperBoundTypesOk)
                {
                    return true;
                }
                
                // if both bound types are ok, return true
                if (lowerBoundTypesOk && upperBoundTypesOk)
                {
                    return true;
                }
            
                // otherwise return false
                return false; // not less and not equal
	}
	
	template<typename Number>
	bool Interval<Number>::isSubset(const Interval<Number>& rhs) const
	{
		return rhs.contains(*this);
	}
	
	template<typename Number>
	bool Interval<Number>::isProperSubset(const Interval<Number>& rhs) const
	{
                return this->isSubset(rhs);
        }
	
template<typename Number>
	void Interval<Number>::bloat_by(const Number& width)
	{
                this->set(boost::numeric::widen(mContent, width));
	}

template<typename Number>
void Interval<Number>::shrink_by(const Number& width)
	{
		this->bloat_by(Number(-width));
	}

template<typename Number>
std::pair<Interval<Number>, Interval<Number>> Interval<Number>::split() const
	{
		std::pair<BoostInterval, BoostInterval> bisection = boost::numeric::bisect(mContent);
		return std::pair<Interval<Number>, Interval<Number> >(Interval(bisection.first, mLowerBoundType, BoundType::STRICT), Interval(bisection.second, BoundType::WEAK, mUpperBoundType));
	}

template<typename Number>
std::list<Interval<Number>> Interval<Number>::split(unsigned n) const
	{
		std::list<Interval<Number> > result;
		if(n == 0)
		{
			result.push_back(*this);
			return result;
		}
		Number diameter = this->diameter();
        diameter /= Number(n);
		
        Interval<Number> tmp;
        tmp.set(mContent.lower(), mContent.lower()+diameter);
        tmp.setLowerBoundType(mLowerBoundType);
        tmp.setUpperBoundType(BoundType::STRICT);
        result.push_back(tmp);
		
        for( unsigned i = 1; i < (n-1); ++i )
        {
            tmp.set(diameter*i, diameter*(i+1));
            result.push_back(tmp);
        }
		
        tmp.set(diameter*(n-1),diameter*n);
        tmp.setUpperBoundType(mUpperBoundType);
        result.push_back(tmp);
		return result;
	}
	
template<typename Number>
	std::string Interval<Number>::toString() const
	{
		std::ostringstream oss;
		switch (mLowerBoundType) {
			case BoundType::INFTY:
				oss << std::string("]-INF, ");
				break;
			case BoundType::STRICT:
				oss << std::string("]") << mContent.lower() << ", ";
				break;
			case BoundType::WEAK:
				oss << std::string("[") << mContent.lower() << ", ";
		}
		switch (mUpperBoundType) {
			case BoundType::INFTY:
				oss << std::string("INF[");
				break;
			case BoundType::STRICT:
				oss << mContent.upper() << std::string("[");
				break;
			case BoundType::WEAK:
				oss << mContent.upper() << std::string("]");
		}
		return oss.str();
	}

/*******************************************************************************
 * Arithmetic functions
 ******************************************************************************/

template<typename Number>
Interval<Number> Interval<Number>::add(const Interval<Number>& rhs) const
	{
		return Interval<Number>( mContent + rhs.content(),
                              getWeakestBoundType( mLowerBoundType, rhs.lowerBoundType() ),
                              getWeakestBoundType( mUpperBoundType, rhs.upperBoundType() ) );
	}

template<typename Number>
void Interval<Number>::add_assign(const Interval<Number>& rhs)
	{
		*this = this->add(rhs);
	}

template<typename Number>
Interval<Number> Interval<Number>::sub(const Interval<Number>& rhs) const
	{
		return this->add(rhs.inverse());
	}

template<typename Number>
void Interval<Number>::sub_assign(const Interval<Number>& rhs)
	{
		*this = this->sub(rhs);
	}

template<typename Number>
Interval<Number> Interval<Number>::mul(const Interval<Number>& rhs) const
	{
		BoundType lowerBoundType = BoundType::WEAK;
        BoundType upperBoundType = BoundType::WEAK;
        if( (mLowerBoundType == BoundType::INFTY && (rhs.upper() > Number(0) || rhs.upperBoundType() == BoundType::INFTY))
		   || (mUpperBoundType == BoundType::INFTY && (rhs.lower() < Number(0) || rhs.lowerBoundType() == BoundType::INFTY))
		   || (rhs.lowerBoundType() == BoundType::INFTY && (mContent.upper() > Number(0) || mUpperBoundType == BoundType::INFTY))
		   || (rhs.upperBoundType() == BoundType::INFTY && (mContent.upper() < Number(0) || (mContent.lower() < Number(0) || mLowerBoundType == BoundType::INFTY))) )
        {
            lowerBoundType = BoundType::INFTY;
        }
        if( (mLowerBoundType == BoundType::INFTY && (rhs.upper() < Number(0) || (rhs.lower() < Number(0) || rhs.lowerBoundType() == BoundType::INFTY)))
		   || (mUpperBoundType == BoundType::INFTY && (rhs.lower() > Number(0) || (rhs.upper() > Number(0) || rhs.upperBoundType() == BoundType::INFTY)))
		   || (rhs.lowerBoundType() == BoundType::INFTY && (mContent.upper() < Number(0) || (mContent.lower() < Number(0) || mLowerBoundType == BoundType::INFTY)))
		   || (rhs.upperBoundType() == BoundType::INFTY && (mContent.lower() > Number(0) || (mContent.upper() > Number(0) || mUpperBoundType == BoundType::INFTY))) )
        {
            upperBoundType = BoundType::INFTY;
        }
        return Interval<Number>(BoostInterval( mContent*rhs.content() ), lowerBoundType, upperBoundType );
	}

template<typename Number>
void Interval<Number>::mul_assign(const Interval<Number>& rhs)
	{
		*this = this->mul(rhs);
	}

template<typename Number>
Interval<Number> Interval<Number>::div(const Interval<Number>& rhs) const
	{
		BoundType lowerBoundType = BoundType::WEAK;
        BoundType upperBoundType = BoundType::WEAK;
        if( (mLowerBoundType == BoundType::INFTY && (rhs.upper() > Number(0) || rhs.upperBoundType() == BoundType::INFTY))
		   || (mUpperBoundType == BoundType::INFTY && (rhs.lower() < Number(0) || rhs.lowerBoundType() == BoundType::INFTY))
		   || (rhs.lowerBoundType() == BoundType::INFTY && ( mContent.upper() > Number(0) || mUpperBoundType == BoundType::INFTY))
		   || (rhs.upperBoundType() == BoundType::INFTY && ( mContent.upper() < Number(0) || ( mContent.lower() < Number(0) || mLowerBoundType == BoundType::INFTY))) )
        {
            lowerBoundType = BoundType::INFTY;
        }
        if( (mLowerBoundType == BoundType::INFTY && (rhs.upper() < Number(0) || (rhs.lower() < Number(0) || rhs.lowerBoundType() == BoundType::INFTY)))
		   || (mUpperBoundType == BoundType::INFTY && (rhs.lower() > Number(0) || (rhs.upper() > Number(0) || rhs.upperBoundType() == BoundType::INFTY)))
		   || (rhs.lowerBoundType() == BoundType::INFTY && ( mContent.upper() < Number(0) || ( mContent.lower() < Number(0) || mLowerBoundType == BoundType::INFTY)))
		   || (rhs.upperBoundType() == BoundType::INFTY && ( mContent.lower() > Number(0) || ( mContent.upper() > Number(0) || mUpperBoundType == BoundType::INFTY))) )
        {
            upperBoundType = BoundType::INFTY;
        }
        return Interval<Number>(BoostInterval( mContent/rhs.content() ), lowerBoundType, upperBoundType );
	}

template<typename Number>
void Interval<Number>::div_assign(const Interval<Number>& rhs)
	{
		*this = this->div(rhs);
	}

template<typename Number>
bool Interval<Number>::div_ext(const Interval<Number>& rhs, Interval<Number>& a, Interval<Number>& b) const
	{
		// Special case: if both contain 0 we can directly skip and return the unbounded interval.
		if(this->contains(Number(0)) && rhs.contains(Number(0)))
		{
			a = unboundedInterval();
			return false;
		}
		
		Interval<Number> reciprocalA, reciprocalB;
        bool          splitOccured;
		
        if( rhs.lowerBoundType() != BoundType::INFTY && rhs.lower() == Number(0) && rhs.upperBoundType() != BoundType::INFTY && rhs.upper() == Number(0) )    // point interval 0
        {
            splitOccured = false;
            if( this->contains( Number(0) ))
            {
                a = unboundedInterval();
            }
            else
            {
                a = emptyInterval();
            }
            return false;
        }
        else
        {
            if( rhs.isUnbounded() )
            {
                a = unboundedInterval();
                return false;
            }    // rhs.unbounded
            else
            {
                //default case
                splitOccured = rhs.reciprocal( reciprocalA, reciprocalB );
                if( !splitOccured )
                {
                    a = this->mul( reciprocalA );
                    return false;
                }
                else
                {
                    a = this->mul( reciprocalA );
                    b = this->mul( reciprocalB );
					
                    if( a == b )
                    {
                        return false;
                    }
                    else
                    {
                        return true;
                    }
					
                }
            }    // !rhs.unbounded
			
        }    // !pointinterval 0
	}

template<typename Number>
Interval<Number> Interval<Number>::inverse() const
	{
		return Interval<Number>( mContent.upper()*Number(-1), mUpperBoundType, mContent.lower()*Number(-1), mLowerBoundType );
	}

template<typename Number>
void Interval<Number>::inverse_assign()
	{
		*this = this->inverse();
	}

template<typename Number>
bool Interval<Number>::reciprocal(Interval<Number>& a, Interval<Number>& b) const
	{
		if( this->isUnbounded() )
        {
            a = emptyInterval();
            return false;
        }
        else if( this->contains( Number(0) ) && mContent.lower() != Number(0) && mContent.upper() != Number(0) )
        {
            if( mLowerBoundType == BoundType::INFTY )
            {
                a = Interval<Number>(Number(0), BoundType::INFTY,Number(0), BoundType::WEAK );
                b = Interval<Number>(BoostInterval( Number(1) ) /BoostInterval( mContent.upper() ), BoundType::WEAK, BoundType::INFTY );
            }
            else if( mUpperBoundType == BoundType::INFTY )
            {
                a = Interval<Number>(BoostInterval( Number(1) ) /BoostInterval( mContent.lower() ), BoundType::INFTY, BoundType::WEAK );
                b = Interval<Number>(Number(0), BoundType::WEAK,Number(0), BoundType::INFTY );
            }
            else if( mContent.lower() == Number(0) && mContent.upper() != Number(0) )
            {
                a = Interval<Number>(Number(0), BoundType::INFTY, Number(0), BoundType::INFTY );
                b = Interval<Number>(BoostInterval( Number(1) ) /BoostInterval( mContent.upper() ), BoundType::WEAK, BoundType::INFTY );
            }
            else if( mContent.lower() != Number(0) && mContent.upper() == Number(0) )
            {
                a = Interval<Number>(BoostInterval( Number(1) ) /BoostInterval( mContent.lower() ), BoundType::INFTY, BoundType::WEAK );
                b = unboundedInterval(); // todo: really the whole interval here?
            }
            else if( mContent.lower() == Number(0) && mContent.upper() == Number(0) )
            {
                a = unboundedInterval();
                return false;
            }
            else
            {
                a = Interval<Number>(BoostInterval( Number(1) ) /BoostInterval( mContent.lower() ), BoundType::INFTY, BoundType::WEAK );
                b = Interval<Number>(BoostInterval( Number(1) ) /BoostInterval( mContent.upper() ), BoundType::WEAK, BoundType::INFTY );
            }
            return true;
        }
        else
        {
            if( mLowerBoundType == BoundType::INFTY && mContent.upper() != Number(0) )
            {
                a = Interval<Number>(  Number(1) / mContent.upper() , mUpperBoundType,Number(0),  BoundType::WEAK );
            }
            else if( mLowerBoundType == BoundType::INFTY && mContent.upper() == Number(0) )
            {
                a = Interval<Number>(Number(0), BoundType::INFTY, Number(0), BoundType::WEAK );
            }
            else if( mUpperBoundType == BoundType::INFTY && mContent.lower() != Number(0) )
            {
                a = Interval<Number>(  Number(0) , BoundType::WEAK, Number(1)  /  mContent.lower(), mLowerBoundType );
            }
            else if( mUpperBoundType == BoundType::INFTY && mContent.lower() == Number(0) )
            {
                a = Interval<Number>(Number(0), BoundType::WEAK,Number(0), BoundType::INFTY );
            }
            else if( mContent.lower() != Number(0) && mContent.upper() != Number(0) )
            {
                a = Interval<Number>(BoostInterval( Number(1) ) / mContent, mUpperBoundType, mLowerBoundType );
            }
            else if( mContent.lower() == Number(0) && mContent.upper() != Number(0) )
            {
                a = Interval<Number>(BoostInterval( Number(1) ) /BoostInterval( mContent.upper() ), mUpperBoundType, BoundType::INFTY );
            }
            else if( mContent.lower() != Number(0) && mContent.upper() == Number(0) )
            {
                a = Interval<Number>(BoostInterval( Number(1) ) /BoostInterval( mContent.lower() ), BoundType::INFTY, mLowerBoundType );
            }
			
            return false;
        }
	}

template<typename Number>
Interval<Number> Interval<Number>::power(unsigned exp) const
	{
		assert(exp <= INT_MAX );
        if( exp % 2 == Number(0) )
        {
            if( mLowerBoundType == BoundType::INFTY && mUpperBoundType == BoundType::INFTY )
            {
                return unboundedInterval();
            }
            else if( mLowerBoundType == BoundType::INFTY )
            {
                if( contains( Number(0) ) )
                {
                    return Interval<Number>( Number(0), BoundType::WEAK, Number(0), BoundType::INFTY );
                }
                else
                {
                    return Interval<Number>( boost::numeric::pow( mContent, (int)exp ), mUpperBoundType, BoundType::INFTY );
                }
            }
            else if( mUpperBoundType == BoundType::INFTY )
            {
                if( contains( Number(0) ) )
                {
                    return Interval<Number>( Number(0), BoundType::WEAK, Number(0), BoundType::INFTY );
                }
                else
                {
                    return Interval<Number>( boost::numeric::pow( mContent, (int)exp ), mLowerBoundType, BoundType::INFTY );
                }
            }
            else
            {
                BoundType rType = mUpperBoundType;
                BoundType lType = mLowerBoundType;
                if( abs( mContent.lower() ) > abs( mContent.upper() ) )
                {
                    rType = mLowerBoundType;
                    lType = mUpperBoundType;
                }
                if( contains( Number(0) ) )
                {
                    return Interval<Number>( boost::numeric::pow( mContent, (int)exp ), BoundType::WEAK, rType );
                }
                else
                {
                    return Interval<Number>( boost::numeric::pow( mContent, (int)exp ), lType, rType );
                }
            }
        }
        else
        {
            return Interval<Number>( boost::numeric::pow( mContent, (int)exp ), mLowerBoundType, mUpperBoundType );
        }

	}

template<typename Number>
void Interval<Number>::power_assign(unsigned exp)
	{
		*this = this->power(exp);
	}

template<typename Number>
Interval<Number> Interval<Number>::sqrt() const
	{
		return Interval<Number>(boost::numeric::sqrt(mContent), mLowerBoundType, mUpperBoundType);
	}

template<typename Number>
void Interval<Number>::sqrt_assign()
	{
		*this = this->sqrt();
	}

	
template<typename Number>
Interval<Number> Interval<Number>::root(unsigned deg) const
	{
		return Interval<Number>(boost::numeric::nth_root(mContent, deg), mLowerBoundType, mUpperBoundType);
	}

template<typename Number>
void Interval<Number>::root_assign(unsigned deg)
	{
		*this = this->root(deg);
	}

template<typename Number>
Interval<Number> Interval<Number>::log() const
	{
		assert( mContent.lower() > Number(0) );
        return Interval<Number>(boost::numeric::log(mContent), mLowerBoundType, mUpperBoundType);
	}

template<typename Number>
void Interval<Number>::log_assign()
	{
		this->set(boost::numeric::log(mContent));
	}

/*******************************************************************************
 * Trigonometric functions
 ******************************************************************************/

template<typename Number>
Interval<Number> Interval<Number>::sin() const
	{
		return Interval<Number>(boost::numeric::sin(mContent), mLowerBoundType, mUpperBoundType);
	}

template<typename Number>
void Interval<Number>::sin_assign()
	{
		this->set(boost::numeric::sin(mContent));
	}

template<typename Number>
Interval<Number> Interval<Number>::cos() const
	{
		return Interval<Number>(boost::numeric::cos(mContent), mLowerBoundType, mUpperBoundType);
	}

template<typename Number>
void Interval<Number>::cos_assign()
	{
		this->set(boost::numeric::cos(mContent));
	}

template<typename Number>
Interval<Number> Interval<Number>::tan() const
	{
		return Interval<Number>(boost::numeric::tan(mContent), mLowerBoundType, mUpperBoundType);
	}

template<typename Number>
void Interval<Number>::tan_assign()
	{
		this->set(boost::numeric::tan(mContent));
	}

template<typename Number>
Interval<Number> Interval<Number>::asin() const
	{
		return Interval<Number>(boost::numeric::asin(mContent), mLowerBoundType, mUpperBoundType);
	}

template<typename Number>
void Interval<Number>::asin_assign()
	{
		this->set(boost::numeric::asin(mContent));
	}

template<typename Number>
Interval<Number> Interval<Number>::acos() const
	{
		return Interval<Number>(boost::numeric::acos(mContent), mLowerBoundType, mUpperBoundType);
	}

template<typename Number>
void Interval<Number>::acos_assign()
	{
		this->set(boost::numeric::acos(mContent));
	}

template<typename Number>
Interval<Number> Interval<Number>::atan() const
	{
		return Interval<Number>(boost::numeric::atan(mContent), mLowerBoundType, mUpperBoundType);
	}

template<typename Number>
void Interval<Number>::atan_assign()
	{
		this->set(boost::numeric::atan(mContent));
	}

template<typename Number>
Interval<Number> Interval<Number>::sinh() const
	{
		return Interval<Number>(boost::numeric::sinh(mContent), mLowerBoundType, mUpperBoundType);
	}

template<typename Number>
void Interval<Number>::sinh_assign()
	{
		this->set(boost::numeric::sinh(mContent));
	}

template<typename Number>
Interval<Number> Interval<Number>::cosh() const
	{
		return Interval<Number>(boost::numeric::cosh(mContent), mLowerBoundType, mUpperBoundType);
	}

template<typename Number>
void Interval<Number>::cosh_assign()
	{
		this->set(boost::numeric::cosh(mContent));
	}

template<typename Number>
Interval<Number> Interval<Number>::tanh() const
	{
		return Interval<Number>(boost::numeric::tanh(mContent), mLowerBoundType, mUpperBoundType);
	}

template<typename Number>
void Interval<Number>::tanh_assign()
	{
		this->set(boost::numeric::tanh(mContent));
	}

template<typename Number>
Interval<Number> Interval<Number>::asinh() const
	{
		return Interval<Number>(boost::numeric::asinh(mContent), mLowerBoundType, mUpperBoundType);
	}

template<typename Number>
void Interval<Number>::asinh_assign()
	{
		this->set(boost::numeric::asinh(mContent));
	}

template<typename Number>
Interval<Number> Interval<Number>::acosh() const
	{
		return Interval<Number>(boost::numeric::acosh(mContent), mLowerBoundType, mUpperBoundType);
	}

template<typename Number>
void Interval<Number>::acosh_assign()
	{
		this->set(boost::numeric::acosh(mContent));
	}

template<typename Number>
Interval<Number> Interval<Number>::atanh() const
	{
		return Interval<Number>(boost::numeric::atanh(mContent), mLowerBoundType, mUpperBoundType);
	}

template<typename Number>
void Interval<Number>::atanh_assign()
	{
		this->set(boost::numeric::atanh(mContent));
	}

/*******************************************************************************
 * Boolean operations
 ******************************************************************************/
	
template<typename Number>
	Interval<Number> Interval<Number>::intersect(const Interval<Number>& rhs) const
	{
		Number lowerValue;
                Number upperValue;
                BoundType maxLowest;
                BoundType minUppest;
                // determine value first by: LowerValue = max ( lowervalues ) where max considers infty.
                if ( mLowerBoundType != BoundType::INFTY && rhs.lowerBoundType() != BoundType::INFTY )
                {
                    if ( mContent.lower() < rhs.lower() )
                    {
                        lowerValue = rhs.lower();
                        maxLowest = rhs.lowerBoundType();
                    }
                    else if ( rhs.lower() < mContent.lower() )
                    {
                        lowerValue = mContent.lower();
                        maxLowest = mLowerBoundType;
                    }
                    else
                    {
                        lowerValue = mContent.lower();
                        maxLowest = getWeakestBoundType(mLowerBoundType, rhs.lowerBoundType());
                    }
                }
                else if ( mLowerBoundType == BoundType::INFTY && rhs.lowerBoundType() != BoundType::INFTY )
                {
                    lowerValue = rhs.lower();
                    maxLowest = rhs.lowerBoundType();
                }
                else if ( mLowerBoundType != BoundType::INFTY && rhs.lowerBoundType() == BoundType::INFTY )
                {
                    lowerValue = mContent.lower();
                    maxLowest = mLowerBoundType;
                }
                else
                {
                    lowerValue = Number(0);
                    maxLowest = BoundType::INFTY;
                }

                // determine value first by: UpperValue = min ( uppervalues ) where min considers infty.
                if ( mUpperBoundType != BoundType::INFTY && rhs.upperBoundType() != BoundType::INFTY )
                {
                    if ( mContent.upper() > rhs.upper() )
                    {
                        upperValue = rhs.upper();
                        minUppest = rhs.upperBoundType();
                    }
                    else if ( rhs.upper() > mContent.upper() )
                    {
                        upperValue = mContent.upper();
                        minUppest = mUpperBoundType;
                    }
                    else
                    {
                        upperValue = mContent.upper();
                        minUppest = getWeakestBoundType(mUpperBoundType, rhs.upperBoundType());
                    }
                    if( maxLowest == BoundType::INFTY )
                    {
                        lowerValue = upperValue;
                    }
                }
                else if ( mUpperBoundType == BoundType::INFTY && rhs.upperBoundType() != BoundType::INFTY )
                {
                    upperValue = rhs.upper();
                    minUppest = rhs.upperBoundType();
                    if( maxLowest == BoundType::INFTY )
                    {
                        lowerValue = upperValue;
                    }
                }
                else if ( mUpperBoundType != BoundType::INFTY && rhs.upperBoundType() == BoundType::INFTY )
                {
                    upperValue = mContent.upper();
                    minUppest = mUpperBoundType;
                    if( maxLowest == BoundType::INFTY )
                    {
                        lowerValue = upperValue;
                    }
                }
                else
                {
                    upperValue = lowerValue;
                    minUppest = BoundType::INFTY;
                }
                return Interval<Number>(lowerValue, maxLowest, upperValue, minUppest );
	}
	
template<typename Number>
	Interval<Number>& Interval<Number>::intersect_assign(const Interval<Number>& rhs)
	{
		*this = this->intersect(rhs);
	}
	
	template<typename Number>
	bool Interval<Number>::unite(const Interval<Number>& rhs, Interval<Number>& resultA, Interval<Number>& resultB) const
	{
		if( this->intersect(rhs).isEmpty() )
		{
			resultA = *this;
			resultB = rhs;
			return true;
		}
		else
		{
			Number lower;
			Number upper;
			BoundType lowerType = getWeakestBoundType(mLowerBoundType, rhs.lowerBoundType());
			BoundType upperType = getWeakestBoundType(mUpperBoundType, rhs.upperBoundType());
			// calculate lowerBound and lowerBoundType
                        if( lowerType != BoundType::INFTY )
                        {
                            if( mContent.lower() < rhs.lower() )
                            {
                                    lower = mContent.lower();
                                    lowerType = mLowerBoundType;
                            }
                            else if ( mContent.lower() == rhs.lower() )
                            {
                                    lower = mContent.lower();
                                    lowerType = getWeakestBoundType(mLowerBoundType, rhs.lowerBoundType());
                            }
                            else
                            {
                                    lower = rhs.lower();
                                    lowerType = rhs.lowerBoundType();
                            }
                        }
                        else
                        {
                            lower = mContent.upper();
                        }
			
			// calculate upperBound and upperBoundType
                        if( upperType != BoundType::INFTY )
                        {
                            if( mContent.upper() > rhs.upper() )
                            {
                                    upper = mContent.upper();
                                    upperType = mUpperBoundType;
                            }
                            else if ( mContent.upper() == rhs.upper() )
                            {
                                    upper = mContent.upper();
                                    upperType = getWeakestBoundType(mUpperBoundType, rhs.upperBoundType());
                            }
                            else
                            {
                                    upper = rhs.upper();
                                    upperType = rhs.upperBoundType();
                            }
                        }
                        else
                        {
                            upper = lower;
                        }
			
			resultA = Interval<Number>(lower, lowerType, upper, upperType);
			return false;
		}
	}
	
	template<typename Number>
	bool Interval<Number>::difference(const Interval<Number>& rhs, Interval<Number>& resultA, Interval<Number>& resultB) const
	{
                // check for subset before contains because we may want to get
                // the difference from ourselves which is empty.
		if( this->isSubset(rhs) )
                {
                        resultA = emptyInterval();
                        return false;
                }
                else if( this->contains(rhs) )
		{
			BoundType upperType = getOtherBoundType(rhs.lowerBoundType());
			BoundType lowerType = getOtherBoundType(rhs.upperBoundType());
			resultA = Interval<Number>(mContent.lower(), mLowerBoundType, rhs.lower(), upperType);
			resultB = Interval<Number>(rhs.upper(), lowerType, mContent.upper(), mUpperBoundType);
			return true;
		}
		else
		{
<<<<<<< HEAD
			if( this->isProperSubset(rhs) )
			{
				resultA = emptyInterval();
			}
			else if( this->contains(rhs.lower()) )
=======
			if( this->contains(rhs.lower()) )
>>>>>>> 0d35db36
			{
				BoundType upperType = getOtherBoundType(rhs.lowerBoundType());
				resultA = Interval<Number>(mContent.lower(), mLowerBoundType, rhs.lower(), upperType);
			}
			else if( this->contains(rhs.upper()) )
			{
				BoundType lowerType = getOtherBoundType(rhs.upperBoundType());
				resultA = Interval<Number>(rhs.upper(), lowerType, mContent.upper(), mUpperBoundType);
			}
			else //both are totally distinct
			{
				resultA = *this;
			}
			return false;
		}
	}
	
	template<typename Number>
	bool Interval<Number>::complement(Interval<Number>& resultA, Interval<Number>& resultB) const
	{
		BoundType upperType;
		BoundType lowerType;
		switch (mLowerBoundType) {
			case BoundType::INFTY:
				if(mUpperBoundType == BoundType::INFTY)
				{
					resultA = emptyInterval();
				}
				else
				{
					lowerType = mUpperBoundType == BoundType::STRICT ? BoundType::WEAK : BoundType::STRICT;
					resultA = Interval<Number>(mContent.upper(), lowerType, mContent.upper(), BoundType::INFTY);
				}
				return false;
				
			default:
				switch (mUpperBoundType) {
					case BoundType::INFTY:
						upperType = mLowerBoundType == BoundType::STRICT ? BoundType::WEAK : BoundType::STRICT;
						resultA = Interval<Number>(mContent.lower(), BoundType::INFTY, mContent.lower(), upperType);
						return false;
						
					default:
						upperType = mLowerBoundType == BoundType::STRICT ? BoundType::WEAK : BoundType::STRICT;
						lowerType = mUpperBoundType == BoundType::STRICT ? BoundType::WEAK : BoundType::STRICT;
						resultA = Interval<Number>(mContent.lower(), BoundType::INFTY, mContent.lower(), upperType);
						resultB = Interval<Number>(mContent.upper(), lowerType, mContent.upper(), BoundType::INFTY);
						return true;
				}
		}
	}
	
	template<typename Number>
	bool Interval<Number>::symmetricDifference(const Interval<Number>& rhs, Interval<Number>& resultA, Interval<Number>& resultB) const
	{
		Interval<Number> intersection = this->intersect(rhs);
		if( !intersection.isEmpty() )
		{
			Interval<Number> tmp;
			this->unite(rhs, tmp, tmp); //we know this will result in exactly one interval as the intersection is not empty
			return tmp.difference(intersection, resultA, resultB);
 		}
		resultA = *this;
		resultB = rhs;
		return true;
	}
	
/*******************************************************************************
 * Overloaded arithmetics operators
 ******************************************************************************/

template<typename Number>
inline const Interval<Number> operator +(const Interval<Number>& lhs, const Interval<Number>& rhs)
	{
		return lhs.add(rhs);
	}

template<typename Number>
inline const Interval<Number> operator +(const Number& lhs, const Interval<Number>& rhs)
	{
		return Interval<Number>(lhs + rhs, rhs.lowerBoundType(), rhs.upperBoundType());
	}

template<typename Number>
inline const Interval<Number> operator +(const Interval<Number>& lhs, const Number& rhs)
	{
		return rhs + lhs;
	}

template<typename Number>
inline const Interval<Number> operator -(const Interval<Number>& lhs, const Interval<Number>& rhs)
	{
		return lhs.sub(rhs);
	}

template<typename Number>
inline const Interval<Number> operator -(const Number& lhs, const Interval<Number>& rhs)
	{
		return Interval<Number>(lhs).sub_assign(rhs);
	}

template<typename Number>
inline const Interval<Number> operator -(const Interval<Number>& lhs, const Number& rhs)
	{
		return lhs.sub(Interval<Number>(rhs));
	}

template<typename Number>
inline const Interval<Number> operator *(const Interval<Number>& lhs, const Interval<Number>& rhs)
	{
		return lhs.mul(rhs);
	}

template<typename Number>
inline const Interval<Number> operator *(const Number& lhs, const Interval<Number>& rhs)
	{
		return Interval<Number>( lhs * rhs, rhs.lowerBoundType(), rhs.upperBoundType());
	}

template<typename Number>
inline const Interval<Number> operator *(const Interval<Number>& lhs, const Number& rhs)
	{
		return rhs * lhs;
	}

template<typename Number>
inline const Interval<Number> operator /(const Interval<Number>& lhs, const Interval<Number>& rhs)
	{
		return lhs.div(rhs);
	}

template<typename Number>
inline const Interval<Number> operator /(const Number& lhs, const Interval<Number>& rhs)
	{
		return Interval<Number>(lhs).div_assign(rhs);
	}

template<typename Number>
inline const Interval<Number> operator /(const Interval<Number>& lhs, const Number& rhs)
	{
		return lhs.div(Interval<Number>(rhs));
	}

/*******************************************************************************
 * Comparison operators
 ******************************************************************************/

template<typename Number>
inline bool operator ==(const Interval<Number>& lhs, const Interval<Number>& rhs)
	{
		return lhs.content().lower() == rhs.content().lower() && lhs.content().upper() == rhs.content().upper() && lhs.lowerBoundType() == rhs.lowerBoundType() && lhs.upperBoundType() == rhs.upperBoundType();
	}

template<typename Number>
inline bool operator !=(const Interval<Number>& lhs, const Interval<Number>& rhs)
	{
		return !(lhs == rhs);
	}

template<typename Number>
inline bool operator <=(const Interval<Number>& lhs, const Interval<Number>& rhs)
	{
		if( lhs < rhs )
		{
			return true;
		}
		
		if( lhs.upper() == rhs.lower() )
		{
			switch (lhs.upperBoundType()) {
				case BoundType::STRICT:
				case BoundType::WEAK:
					return rhs.lowerBoundType() != BoundType::INFTY;
				default:
					return false;
			}
		}
		else
		{
			return false;
		}
		
	}

template<typename Number>
inline bool operator >=(const Interval<Number>& lhs, const Interval<Number>& rhs)
	{
		return rhs <= lhs;
	}

template<typename Number>
inline bool operator <(const Interval<Number>& lhs, const Interval<Number>& rhs)
	{
		if( lhs.upper() < rhs.lower() )
		{
			return true;
		}
		
		if( lhs.upper() == rhs.lower() )
		{
			switch (lhs.upperBoundType()) {
				case BoundType::STRICT:
					return rhs.lowerBoundType() != BoundType::INFTY;
				case BoundType::WEAK:
					return rhs.lowerBoundType() == BoundType::STRICT;
				default:
					return false;
			}
		}
		else
		{
			return false;
		}
	}

template<typename Number>
inline bool operator >(const Interval<Number>& lhs, const Interval<Number>& rhs)
	{
		return rhs < lhs;
	}
}<|MERGE_RESOLUTION|>--- conflicted
+++ resolved
@@ -925,15 +925,11 @@
 		}
 		else
 		{
-<<<<<<< HEAD
 			if( this->isProperSubset(rhs) )
 			{
 				resultA = emptyInterval();
 			}
 			else if( this->contains(rhs.lower()) )
-=======
-			if( this->contains(rhs.lower()) )
->>>>>>> 0d35db36
 			{
 				BoundType upperType = getOtherBoundType(rhs.lowerBoundType());
 				resultA = Interval<Number>(mContent.lower(), mLowerBoundType, rhs.lower(), upperType);

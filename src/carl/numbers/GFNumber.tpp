/** 
 * @file:   GFNumber.tpp
 * @author: Sebastian Junges
 *
 * @since October 17, 2013
 */

#pragma once

#include "GFNumber.h"
#include "EEA.h"

namespace carl
{

template<typename IntegerT>
GFNumber<IntegerT> GFNumber<IntegerT>::inverse() const
{
	assert(mGf != nullptr);
	return GFNumber<IntegerT>(EEA<IntegerT>::calculate(mGf->size(), mN).second, mGf);
	
}

template<typename IntegerT>
bool operator==(const GFNumber<IntegerT>& lhs, const GFNumber<IntegerT>& rhs)
{	
	if(lhs.isZero() && rhs.isZero()) return true;
	if(lhs.isUnit() && rhs.isUnit()) return true;
	// same field AND same number after normalization.
	assert(lhs.mGf != nullptr);
	assert(rhs.mGf != nullptr);
	return  (lhs.mGf == rhs.mGf || *(lhs.mGf) == *(rhs.mGf)) && (lhs.mGf->modulo(lhs.mN - rhs.mN) == 0);
}
template<typename IntegerT>
bool operator==(const GFNumber<IntegerT>& lhs, const IntegerT& rhs)
{
	assert(lhs.mGf != nullptr);
	return lhs.mGf->modulo(lhs.mN) == rhs;
}
template<typename IntegerT>
bool operator==(const IntegerT& lhs, const GFNumber<IntegerT>& rhs)
{
	return rhs == lhs;
}
template<typename IntegerT>
bool operator==(const GFNumber<IntegerT>& lhs, int rhs)
{
	if(lhs.isZero() && rhs == 0) return true;
	if(lhs.isUnit() && rhs == 1) return true;
	if(lhs.isZero() && rhs != 0) return false;
	if(lhs.isUnit() && rhs != 1) return false;
	assert(lhs.mGf != nullptr);
	return lhs.mGf->modulo(lhs.mN) == rhs;
}
template<typename IntegerT>
bool operator==(int lhs, const GFNumber<IntegerT>& rhs)
{
	return rhs == lhs;
}


template<typename IntegerT>
bool operator!=(const GFNumber<IntegerT>& lhs, const GFNumber<IntegerT>& rhs)
{
	return !(lhs == rhs);
}
template<typename IntegerT>
bool operator!=(const GFNumber<IntegerT>& lhs, const IntegerT& rhs)
{
		return !(lhs == rhs);
}
template<typename IntegerT>
bool operator!=(const IntegerT& lhs, const GFNumber<IntegerT>& rhs)
{
	return !(lhs == rhs);
}

template<typename IntegerT>
bool operator!=(const GFNumber<IntegerT>& lhs, int rhs)
{
		return !(lhs == rhs);
}
template<typename IntegerT>
bool operator!=(int lhs, const GFNumber<IntegerT>& rhs)
{
	return !(lhs == rhs);
}

template<typename IntegerT>
const GFNumber<IntegerT> GFNumber<IntegerT>::operator-() const
{
	return GFNumber<IntegerT>(-mN, mGf);
}

template<typename IntegerT>
GFNumber<IntegerT> operator+(const GFNumber<IntegerT>& lhs, const GFNumber<IntegerT>& rhs)
{
	assert(lhs.mGf == nullptr || rhs.mGf == nullptr || *(lhs.mGf) == *(rhs.mGf));
	return GFNumber<IntegerT>(lhs.mN + rhs.mN, lhs.mGf == nullptr ? rhs.mGf : lhs.mGf);
}
template<typename IntegerT>
GFNumber<IntegerT> operator+(const GFNumber<IntegerT>& lhs, const IntegerT& rhs)
{
	return GFNumber<IntegerT>(lhs.mN + rhs, lhs.mGf);
}
template<typename IntegerT>
GFNumber<IntegerT> operator+(const IntegerT& lhs, const GFNumber<IntegerT>& rhs)
{
	return rhs + lhs;
}

template<typename IntegerT>
GFNumber<IntegerT>& GFNumber<IntegerT>::operator ++()
{
	mN++;
	return *this;
}

template<typename IntegerType>
GFNumber<IntegerType>& GFNumber<IntegerType>::operator +=(const GFNumber& rhs)
{
	if(mGf == nullptr)
	{
		mGf = rhs.mGf;
	}
	mN += rhs.mN;
	return *this;
}

template<typename IntegerType>
GFNumber<IntegerType>& GFNumber<IntegerType>::operator +=(const IntegerType& rhs)
{
	mN += rhs;
	return *this;
}


template<typename IntegerT>
GFNumber<IntegerT> operator-(const GFNumber<IntegerT>& lhs, const GFNumber<IntegerT>& rhs)
{
	assert(lhs.mGf == nullptr || rhs.mGf == nullptr || *(lhs.mGf) == *(rhs.mGf));
	return GFNumber<IntegerT>(lhs.mN - rhs.mN, lhs.mGf == nullptr ? rhs.mGf : lhs.mGf);
}
template<typename IntegerT>
GFNumber<IntegerT> operator-(const GFNumber<IntegerT>& lhs, const IntegerT& rhs)
{
	return GFNumber<IntegerT>(lhs.mN - rhs, lhs.mGf);
}
template<typename IntegerT>
GFNumber<IntegerT> operator-(const IntegerT& lhs, const GFNumber<IntegerT>& rhs)
{
	return GFNumber<IntegerT>(lhs - rhs.mN, rhs.mGf);
}

template<typename IntegerT>
GFNumber<IntegerT>& GFNumber<IntegerT>::operator --()
{
	mN--;
	return *this;
}

template<typename IntegerType>
GFNumber<IntegerType>& GFNumber<IntegerType>::operator -=(const GFNumber& rhs)
{
	if(rhs.isZero()) return *this;
	if(mGf == nullptr)
	{
		mGf == rhs.mGf;
	}
	mN -= rhs.mN;
	return *this;
}

template<typename IntegerType>
GFNumber<IntegerType>& GFNumber<IntegerType>::operator -=(const IntegerType& rhs)
{
	mN -= rhs;
	return *this;
}

template<typename IntegerT>
GFNumber<IntegerT> operator*(const GFNumber<IntegerT>& lhs, const GFNumber<IntegerT>& rhs)
{
	assert(lhs.mGf == nullptr || rhs.mGf == nullptr || *(lhs.mGf) == *(rhs.mGf));
	return GFNumber<IntegerT>(lhs.mN * rhs.mN, lhs.mGf == nullptr ? rhs.mGf : lhs.mGf);
}
template<typename IntegerT>
GFNumber<IntegerT> operator*(const GFNumber<IntegerT>& lhs, const IntegerT& rhs)
{
	return GFNumber<IntegerT>(lhs.mN * rhs, lhs.mGf);
}
template<typename IntegerT>
GFNumber<IntegerT> operator*(const IntegerT& lhs, const GFNumber<IntegerT>& rhs)
{
	return rhs * lhs;
}


template<typename IntegerT>
GFNumber<IntegerT>& GFNumber<IntegerT>::operator *=(const GFNumber& rhs)
{
	assert(rhs.mGf == nullptr || *mGf == *(rhs.mGf));
	mN *= rhs.mN;
	return *this;
}

<<<<<<< HEAD
template<typename IntegerType>
GFNumber<IntegerType>& GFNumber<IntegerType>::operator *=(const IntegerType& rhs)
=======
template<typename IntegerT>
GFNumber<IntegerT>& GFNumber<IntegerT>::operator *=(const IntegerT& rhs)
>>>>>>> 70e0cfda
{
	mN *= rhs;
	return *this;
}


template<typename IntegerT>
GFNumber<IntegerT> operator/(const GFNumber<IntegerT>& lhs, const GFNumber<IntegerT>& rhs)
{
	assert(!rhs.isZero());
	assert(rhs.mGf != nullptr);
	return GFNumber<IntegerT>(lhs.mN * rhs.inverse().mN, rhs.mGf);
}


template<typename IntegerT>
GFNumber<IntegerT>& GFNumber<IntegerT>::operator /=(const GFNumber<IntegerT>& rhs)
{
	assert(!rhs.isZero());
	mN * rhs.inverse().mN;
	return *this;
}

}<|MERGE_RESOLUTION|>--- conflicted
+++ resolved
@@ -204,13 +204,8 @@
 	return *this;
 }
 
-<<<<<<< HEAD
 template<typename IntegerType>
 GFNumber<IntegerType>& GFNumber<IntegerType>::operator *=(const IntegerType& rhs)
-=======
-template<typename IntegerT>
-GFNumber<IntegerT>& GFNumber<IntegerT>::operator *=(const IntegerT& rhs)
->>>>>>> 70e0cfda
 {
 	mN *= rhs;
 	return *this;

/**
 * General class for floating point numbers with different formats. Extend to
 * other types if necessary.
 * 
 * @file FLOAT_T.h
 * @author  Stefan Schupp <stefan.schupp@cs.rwth-aachen.de>
 * @since   2013-10-14
 * @version 2014-08-28
 */

#pragma once

#include <string>
#include <cfloat>
#include <iostream>
#include <assert.h>
#include <math.h>
#include <cmath>
#include <cstddef>
<<<<<<< HEAD
#include "../util/platform.h"
=======
>>>>>>> a835483d
#ifdef USE_CLN_NUMBERS
	#include <cln/cln.h>
#elif defined(__WIN)
	#pragma warning(push, 0)
	#include <mpirxx.h>
	#pragma warning(pop)
#else
	#include <gmpxx.h>
#endif
#ifdef USE_MPFR_FLOAT
#include <mpfr.h>
#endif

#include "typetraits.h"
#ifdef USE_CLN_NUMBERS
#include "adaption_cln/typetraits.h"
#include "adaption_cln/operations.h"
#else
#include "adaption_gmpxx/typetraits.h"
#include "adaption_gmpxx/operations.h"
#endif
#include "config.h"
#include "roundingConversion.h"
#include "../util/SFINAE.h"
#include "../core/logging.h"


namespace carl
{
    typedef long precision_t;

    template<typename FloatType>
    class FLOAT_T;

    /**
     * Struct which holds the conversion operator for any two instanciations of 
     * FLOAT_T with different underlying floating point implementations. Note
     * that this conversion introduces loss of precision, as it uses the toDouble()
     * method and the corresponding double constructor from the target type.
     */
    template<typename T1, typename T2>
    struct FloatConv
    {
        /**
         * Conversion operator for conversion of two instanciations of FLOAT_T 
         * with different underlying floating point implementations.
         * @param _op2 The source instanciation (T2)
         * @return returns an instanciation with different floating point implementation (T1)
         */
        FLOAT_T<T1> operator() (const FLOAT_T<T2>& _op2) const
        {
            return FLOAT_T<T1>(_op2.toDouble());
        }
    };
	
	
	enum Str2Double_Error { FLOAT_SUCCESS, FLOAT_OVERFLOW, FLOAT_UNDERFLOW, FLOAT_INCONVERTIBLE };

	inline Str2Double_Error str2double (double &d, char const *s)
	{
		char *end;
		long double  l;
		errno = 0;
		l = strtod(s, &end);
		if ((errno == ERANGE && l == LDBL_MAX) || l > DBL_MAX) {
			return FLOAT_OVERFLOW;
		}
		if ((errno == ERANGE && l == LDBL_MIN) || l < DBL_MIN) {
			return FLOAT_UNDERFLOW;
		}
		if (*s == '\0' || *end != '\0') {
			return FLOAT_INCONVERTIBLE;
		}
		d = double(l);
		return FLOAT_SUCCESS;
	}
    
	// Usable AlmostEqual function taken from http://www.cygnus-software.com/papers/comparingfloats/comparingfloats.htm
	template<typename Number>
	inline bool AlmostEqual2sComplement(Number A, Number B, int = 1)
	{
		return A == B;
	}
	
	template<>
	inline bool AlmostEqual2sComplement(double A, double B, int maxUlps)
	{
		// Make sure maxUlps is non-negative and small enough that the
		// default NAN won't compare as equal to anything.
		assert(maxUlps > 0 && maxUlps < 4 * 1024 * 1024);
		long long aInt = *(long long*)&A;
		// Make aInt lexicographically ordered as a twos-complement int
		if (aInt < 0)
			aInt = (long long)(0x8000000000000000) - aInt;
		// Make bInt lexicographically ordered as a twos-complement int
		long long bInt = *(long long*)&B;
		if (bInt < 0)
			bInt = (long long)(0x8000000000000000) - bInt;
		long long intDiff = std::abs(aInt - bInt);
		if (intDiff <= maxUlps)
			return true;

		return false;
	}
	
    /**
     * Templated wrapper class which allows universal usage of different 
     * IEEE 754 implementations.
     * For each implementation intended to use it is necessary to implement the
     * according specialization of this class.
     */
    template<typename FloatType>
    class FLOAT_T
    {
        static_assert(carl::is_subset_of_integers<FloatType>::value == false, "FLOAT_T may not be used with integers.");
    private:
        FloatType mValue;

    public:

        /**
         * Default empty constructor, which initializes to zero.
         */
        FLOAT_T<FloatType>() :
			mValue()
        {
            assert(std::is_floating_point<FloatType>::value);
        }

        /**
         * Constructor, which takes a double as input and optional rounding, which
         * can be used, if the underlying fp implementation allows this.
         * @param _double Value to be initialized.
         * @param N Possible rounding direction.
         */
        FLOAT_T<FloatType>(const double _double, const CARL_RND=CARL_RND::N)
        {
            assert(std::is_floating_point<FloatType>::value);
            mValue = _double;
        }

        /**
         * Constructor, which takes a float as input and optional rounding, which
         * can be used, if the underlying fp implementation allows this.
         * @param _float Value to be initialized.
         * @param N Possible rounding direction.
         */
        FLOAT_T<FloatType>(const float _float, const CARL_RND=CARL_RND::N)
        {
            assert(std::is_floating_point<FloatType>::value);
            mValue = _float;
        }

        /**
         * Constructor, which takes an integer as input and optional rounding, which
         * can be used, if the underlying fp implementation allows this.
         * @param _int Value to be initialized.
         * @param N Possible rounding direction.
         */
        FLOAT_T<FloatType>(const int _int, const CARL_RND=CARL_RND::N)
        {
            assert(std::is_floating_point<FloatType>::value);
            mValue = _int;
        }
		
		/**
         * Constructor, which takes an unsigned integer as input and optional rounding, which
         * can be used, if the underlying fp implementation allows this.
         * @param _int Value to be initialized.
         * @param N Possible rounding direction.
         */
        FLOAT_T<FloatType>(const unsigned _int, const CARL_RND=CARL_RND::N)
        {
            assert(std::is_floating_point<FloatType>::value);
            mValue = _int;
        }
        
        /**
         * Constructor, which takes a long as input and optional rounding, which
         * can be used, if the underlying fp implementation allows this.
         * @param _long Value to be initialized.
         * @param N Possible rounding direction.
         */
        FLOAT_T<FloatType>(const long _long, const CARL_RND=CARL_RND::N)
        {
            assert(std::is_floating_point<FloatType>::value);
            mValue = _long;
        }

        /**
         * Constructor, which takes an unsigned long as input and optional rounding, which
         * can be used, if the underlying fp implementation allows this.
         * @param _long Value to be initialized.
         * @param N Possible rounding direction.
         */
        FLOAT_T<FloatType>(const unsigned long _long, const CARL_RND=CARL_RND::N)
        {
            assert(std::is_floating_point<FloatType>::value);
            mValue = _long;
        }

        /**
         * Copyconstructor which takes a FLOAT_T<FloatType>  and optional rounding 
         * as input, which can be used, if the underlying fp implementation 
         * allows this.
         * @param _float Value to be initialized.
         * @param N Possible rounding direction.
         */
        FLOAT_T<FloatType>(const FLOAT_T<FloatType>& _float, const CARL_RND=CARL_RND::N) : mValue(_float.mValue)
        {
            assert(std::is_floating_point<FloatType>::value);
        }

        /**
         * Constructor, which takes an arbitrary fp type as input and optional rounding, which
         * can be used, if the underlying fp implementation allows this.
         * @param val Value to be initialized.
         * @param N Possible rounding direction.
         */
        template<typename F = FloatType, DisableIf< std::is_same<F, double> > = dummy>
        FLOAT_T<FloatType>(const FloatType& val, const CARL_RND=CARL_RND::N)
        {
            mValue = val;
        }
        
        /**
         * Constructor, which takes a FLOAT_T instanciation with different fp implementation
         * as input and optional rounding, which can be used, if the underlying 
         * fp implementation allows this.
         * @param _float Value to be initialized.
         * @param N Possible rounding direction.
         */
        template<typename F, DisableIf< std::is_same<F, FloatType> > = dummy>
        FLOAT_T<FloatType>(const FLOAT_T<F>& _float, const CARL_RND=CARL_RND::N)
        {
            mValue = _float.toDouble();
        }
		
		FLOAT_T<FloatType>(const std::string& _string, const CARL_RND=CARL_RND::N)
		{
			str2double (mValue, _string);
//			mValue = std::atof(_string.c_str());
		}

        /**
         * Destructor. Note that for some specializations memory management has to
         * be included here.
         */
        ~FLOAT_T() { }

        /**
         * Getter for the raw value contained.
         * @return Raw value.
         */
        const FloatType& value() const
        {
            return mValue;
        }

        /**
         * If precision is used, this getter returns the acutal precision (default:
         * 53 bit).
         * @return Precision.
         */
        precision_t precision() const
        {
            return 0;
        }

        /**
         * Allows to set the desired precision. Note: If the value is already 
         * initialized this can change the internal value.
         * @param Precision in bits.
         * @return Reference to this.
         */
        FLOAT_T<FloatType>& setPrecision(const precision_t&)
        {
            return *this;
        }

        /**
         * Assignment operator.
         * @param _rhs Righthand side of the assignment.
         * @return Reference to this.
         */
        FLOAT_T<FloatType>& operator =(const FLOAT_T<FloatType>& _rhs)
        {
            mValue = _rhs.mValue;
            return *this;
        }

        /**
         * Comparison operator for equality.
         * @param _rhs Righthand side of the comparison.
         * @return True if _rhs equals this.
         */
        bool operator ==(const FLOAT_T<FloatType>& _rhs) const
        {
			//std::cout << "COMPARISON: " << *this << " == " << _rhs << " : " << (mValue == _rhs.mValue) << std::endl;
            //return mValue == _rhs.mValue;
			return AlmostEqual2sComplement(double(mValue), double(_rhs.mValue), 4);
        }

        /**
         * Comparison operator for inequality.
         * @param _rhs Righthand side of the comparison.
         * @return True if _rhs is unequal to this.
         */
        bool operator !=(const FLOAT_T<FloatType> & _rhs) const
        {
            return mValue != _rhs.mValue;
        }

        /**
         * Comparison operator for larger than.
         * @param _rhs Righthand side of the comparison.
         * @return True if _rhs is larger than this.
         */
        bool operator>(const FLOAT_T<FloatType> & _rhs) const
        {
            return mValue > _rhs.mValue;
        }
		
		bool operator>(int _rhs) const
        {
            return mValue > _rhs;
        }
		
		bool operator>(unsigned _rhs) const
        {
            return mValue > _rhs;
        }
		

        /**
         * Comparison operator for less than.
         * @param _rhs Righthand side of the comparison.
         * @return  True if _rhs is smaller than this.
         */
        bool operator<(const FLOAT_T<FloatType> & _rhs) const
        {
            return mValue < _rhs.mValue;
        }
		
		bool operator<(int _rhs) const
        {
            return mValue < _rhs;
        }
		
		bool operator<(unsigned _rhs) const
        {
            return mValue < _rhs;
        }

        /**
         * Comparison operator for less or equal than.
         * @param _rhs Righthand side of the comparison.
         * @return True if _rhs is larger or equal than this.
         */
        bool operator <=(const FLOAT_T<FloatType> & _rhs) const
        {
            return mValue <= _rhs.mValue;
        }

        /**
         * Comparison operator for larger or equal than.
         * @param _rhs Righthand side of the comparison.
         * @return True if _rhs is smaller or equal than this.
         */
        bool operator >=(const FLOAT_T<FloatType> & _rhs) const
        {
            return mValue >= _rhs.mValue;
        }

        /**
         * Function for addition of two numbers, which assigns the result to the 
         * calling number.
         * @param _op2 Righthand side of the operation
         * @param N Possible rounding direction.
         * @return Reference to this.
         */
        FLOAT_T<FloatType>& add_assign(const FLOAT_T<FloatType>& _op2, CARL_RND = CARL_RND::N)
        {
            mValue = mValue + _op2.mValue;
            return *this;
        }

        /**
         * Function which adds two numbers and puts the result in a third number passed as parameter.
         * @param _result Result of the operation.
         * @param _op2 Righthand side of the operation.
         * @param N Possible rounding direction.
         * @return Reference to the result.
         */
        FLOAT_T<FloatType>& add(FLOAT_T<FloatType>& _result, const FLOAT_T<FloatType>& _op2, CARL_RND = CARL_RND::N) const
        {
            _result.mValue = mValue + _op2.mValue;
            return _result;
        }

        /**
         * Function for subtraction of two numbers, which assigns the result to the 
         * calling number.
         * @param _op2 Righthand side of the operation
         * @param N Possible rounding direction.
         * @return Reference to this.
         */
        FLOAT_T<FloatType>& sub_assign(const FLOAT_T<FloatType>& _op2, CARL_RND = CARL_RND::N)
        {
            mValue = mValue - _op2.mValue;
            return *this;
        }

        /**
         * Function which subtracts the righthand side from this number and puts
         * the result in a third number passed as parameter.
         * @param _result Result of the operation.
         * @param _op2 Righthand side of the operation.
         * @param N Possible rounding direction.
         * @return Reference to the result.
         */
        FLOAT_T<FloatType>& sub(FLOAT_T<FloatType>& _result, const FLOAT_T<FloatType>& _op2, CARL_RND = CARL_RND::N) const
        {
            _result.mValue = mValue - _op2.mValue;
            return _result;
        }

        /**
         * Function for multiplication of two numbers, which assigns the result to the 
         * calling number.
         * @param _op2 Righthand side of the operation
         * @param N Possible rounding direction.
         * @return Reference to this.
         */
        FLOAT_T<FloatType>& mul_assign(const FLOAT_T<FloatType>& _op2, CARL_RND = CARL_RND::N)
        {
            mValue = mValue * _op2.mValue;
            return *this;
        }

        /**
         * Function which multiplicates two numbers and puts the result in a 
         * third number passed as parameter.
         * @param _result Result of the operation.
         * @param _op2 Righthand side of the operation.
         * @param N Possible rounding direction.
         * @return Reference to the result.
         */
        FLOAT_T<FloatType>& mul(FLOAT_T<FloatType>& _result, const FLOAT_T<FloatType>& _op2, CARL_RND = CARL_RND::N) const
        {
            _result.mValue = mValue * _op2.mValue;
            return _result;
        }

        /**
         * Function for division of two numbers, which assigns the result to the 
         * calling number.
         * @param _op2 Righthand side of the operation
         * @param N Possible rounding direction.
         * @return Reference to this.
         */
        FLOAT_T<FloatType>& div_assign(const FLOAT_T<FloatType>& _op2, CARL_RND = CARL_RND::N)
        {
            assert(_op2 != 0);
            mValue = mValue / _op2.mValue;
            return *this;
        }

        /**
         * Function which divides this number by the righthand side and puts the 
         * result in a third number passed as parameter.
         * @param _result Result of the operation.
         * @param _op2 Righthand side of the operation.
         * @param N Possible rounding direction.
         * @return Reference to the result.
         */
        FLOAT_T<FloatType>& div(FLOAT_T<FloatType>& _result, const FLOAT_T<FloatType>& _op2, CARL_RND = CARL_RND::N) const
        {
            assert(_op2 != 0);
            _result.mValue = mValue / _op2.mValue;
            return _result;
        }

        /**
         * Function for the square root of the number, which assigns the result to the 
         * calling number.
         * @param N Possible rounding direction.
         * @return Reference to this.
         */
        FLOAT_T<FloatType>& sqrt_assign(CARL_RND = CARL_RND::N)
        {
            assert(*this >= 0);
            mValue = std::sqrt(mValue);
            return *this;
        }

        /**
         * Returns the square root of this number and puts it into a passed result
         * parameter.
         * @param _result Result.
         * @param N Possible rounding direction.
         * @return Reference to the result.
         */
        FLOAT_T<FloatType>& sqrt(FLOAT_T<FloatType>& _result, CARL_RND = CARL_RND::N) const
        {
            assert(mValue >= 0);
            _result.mValue = std::sqrt(mValue);
            return _result;
        }

        /**
         * Function for the cubic root of the number, which assigns the result to the 
         * calling number.
         * @param N Possible rounding direction.
         * @return Reference to this.
         */
        FLOAT_T<FloatType>& cbrt_assign(CARL_RND = CARL_RND::N)
        {
            assert(*this >= 0);
            mValue = std::cbrt(mValue);
            return *this;
        }

        /**
         * Returns the cubic root of this number and puts it into a passed result
         * parameter.
         * @param _result Result.
         * @param N Possible rounding direction.
         * @return Reference to the result.
         */
        FLOAT_T<FloatType>& cbrt(FLOAT_T<FloatType>& _result, CARL_RND = CARL_RND::N) const
        {
            assert(*this >= 0);
            _result.mValue = std::cbrt(mValue);
            return _result;
        }

        /**
         * Function for the nth root of the number, which assigns the result to the 
         * calling number.
         * @param Degree of the root.
         * @param N Possible rounding direction.
         * @return Reference to this.
         */
        FLOAT_T<FloatType>& root_assign(unsigned long int, CARL_RND = CARL_RND::N)
        {
            assert(*this >= 0);
            /// @todo implement root_assign for FLOAT_T
            CARL_LOG_NOTIMPLEMENTED();
            return *this;
        }

        /**
         * Function which calculates the nth root of this number and puts it into a passed result
         * parameter.
         * @param Result.
         * @param Degree of the root.
         * @param N Possible rounding direction.
         * @return Reference to the result.
         */
        FLOAT_T<FloatType>& root(FLOAT_T<FloatType>&, unsigned long int, CARL_RND = CARL_RND::N) const
        {
            assert(*this >= 0);
            CARL_LOG_NOTIMPLEMENTED();
            /// @todo implement root for FLOAT_T
        }

        /**
         * Function for the nth power of the number, which assigns the result to the 
         * calling number.
         * @param _exp Exponent.
         * @param N Possible rounding direction.
         * @return Reference to this.
         */
        FLOAT_T<FloatType>& pow_assign(unsigned _exp, CARL_RND = CARL_RND::N)
        {
            mValue = std::pow(mValue, _exp);
            return *this;
        }

        /**
         * Function which calculates the power of this number and puts it into a passed result
         * parameter.
         * @param _result Result.
         * @param _exp Exponent.
         * @param N Possible rounding direction.
         * @return Reference to the result.
         */
        FLOAT_T<FloatType>& pow(FLOAT_T<FloatType>& _result, unsigned _exp, CARL_RND = CARL_RND::N) const
        {
            _result.mValue = std::pow(mValue, _exp);
            return _result;
        }

        /**
         * Assigns the number the absolute value of this number.
         * @param N Possible rounding direction.
         * @return Reference to this.
         */
        FLOAT_T<FloatType>& abs_assign(CARL_RND = CARL_RND::N)
        {
            mValue = std::abs(mValue);
            return *this;
        }

        /**
         * Function which calculates the absolute value of this number and puts 
         * it into a passed result parameter.
         * @param _result Result.
         * @param N Possible rounding direction.
         * @return Reference to the result.
         */
        FLOAT_T<FloatType>& abs(FLOAT_T<FloatType>& _result, CARL_RND = CARL_RND::N) const
        {
            _result.mValue = std::abs(mValue);
            return _result;
        }

        /**
         * Assigns the number the exponential of this number.
         * @param N Possible rounding direction.
         * @return Reference to this.
         */
        FLOAT_T<FloatType>& exp_assign(CARL_RND = CARL_RND::N)
        {
            mValue = std::exp(mValue);
            return *this;
        }

        /**
         * Function which calculates the exponential of this number and puts 
         * it into a passed result parameter.
         * @param _result Result.
         * @param N Possible rounding direction.
         * @return Reference to the result.
         */
        FLOAT_T<FloatType>& exp(FLOAT_T<FloatType>& _result, CARL_RND = CARL_RND::N) const
        {
            _result.mValue = std::exp(this->mValue);
            return _result;
        }

        /**
         * Assigns the number the sine of this number.
         * @param N Possible rounding direction.
         * @return Reference to this.
         */
        FLOAT_T<FloatType>& sin_assign(CARL_RND = CARL_RND::N)
        {
            mValue = std::sin(mValue);
            return *this;
        }

        /**
         * Function which calculates the sine of this number and puts 
         * it into a passed result parameter.
         * @param _result Result.
         * @param N Possible rounding direction.
         * @return Reference to the result.
         */
        FLOAT_T<FloatType>& sin(FLOAT_T<FloatType>& _result, CARL_RND = CARL_RND::N) const
        {
            _result.mValue = std::sin(mValue);
            return _result;
        }

        /**
         * Assigns the number the cosine of this number.
         * @param N Possible rounding direction.
         * @return Reference to this.
         */
        FLOAT_T<FloatType>& cos_assign(CARL_RND = CARL_RND::N)
        {
            mValue = std::cos(mValue);
            return *this;
        }

        /**
         * Function which calculates the cosine of this number and puts 
         * it into a passed result parameter.
         * @param _result Result.
         * @param N Possible rounding direction.
         * @return Reference to the result.
         */
        FLOAT_T<FloatType>& cos(FLOAT_T<FloatType>& _result, CARL_RND = CARL_RND::N) const
        {
            _result.mValue = std::cos(mValue);
            return _result;
        }

        /**
         * Assigns the number the logarithm of this number.
         * @param N Possible rounding direction.
         * @return Reference to this.
         */
        FLOAT_T<FloatType>& log_assign(CARL_RND = CARL_RND::N)
        {
            mValue = std::log(mValue);
            return *this;
        }

        /**
         * Function which calculates the logarithm of this number and puts 
         * it into a passed result parameter.
         * @param _result Result.
         * @param N Possible rounding direction.
         * @return Reference to the result.
         */
        FLOAT_T<FloatType>& log(FLOAT_T<FloatType>& _result, CARL_RND = CARL_RND::N) const
        {
            _result.mValue = std::log(mValue);
            return _result;
        }
        
        /**
         * Assigns the number the tangent of this number.
         * @param N Possible rounding direction.
         * @return Reference to this.
         */
        FLOAT_T<FloatType>& tan_assign(CARL_RND = CARL_RND::N)
        {
            mValue = std::tan(mValue);
            return *this;
        }

        /**
         * Function which calculates the tangent of this number and puts 
         * it into a passed result parameter.
         * @param _result Result.
         * @param N Possible rounding direction.
         * @return Reference to the result.
         */
        FLOAT_T<FloatType>& tan(FLOAT_T<FloatType>& _result, CARL_RND = CARL_RND::N) const
        {
            _result.mValue = std::tan(mValue);
            return _result;
        }

        /**
         * Assigns the number the arcus sine of this number.
         * @param N Possible rounding direction.
         * @return Reference to this.
         */
        FLOAT_T<FloatType>& asin_assign(CARL_RND = CARL_RND::N)
        {
            mValue = std::asin(mValue);
            return *this;
        }

        /**
         * Function which calculates the arcus sine of this number and puts 
         * it into a passed result parameter.
         * @param _result Result.
         * @param N Possible rounding direction.
         * @return Reference to the result.
         */
        FLOAT_T<FloatType>& asin(FLOAT_T<FloatType>& _result, CARL_RND = CARL_RND::N) const
        {
            _result.mValue = std::asin(mValue);
            return _result;
        }

        /**
         * Assigns the number the arcus cosine of this number.
         * @param N Possible rounding direction.
         * @return Reference to this.
         */
        FLOAT_T<FloatType>& acos_assign(CARL_RND = CARL_RND::N)
        {
            mValue = std::acos(mValue);
            return *this;
        }

        /**
         * Function which calculates the arcus cosine of this number and puts 
         * it into a passed result parameter.
         * @param _result Result.
         * @param N Possible rounding direction.
         * @return Reference to the result.
         */
        FLOAT_T<FloatType>& acos(FLOAT_T<FloatType>& _result, CARL_RND = CARL_RND::N) const
        {
            _result.mValue = std::acos(mValue);
            return _result;
        }

        /**
         * Assigns the number the arcus tangent of this number.
         * @param N Possible rounding direction.
         * @return Reference to this.
         */
        FLOAT_T<FloatType>& atan_assign(CARL_RND = CARL_RND::N)
        {
            mValue = std::atan(mValue);
            return *this;
        }

        /**
         * Function which calculates the arcus tangent of this number and puts 
         * it into a passed result parameter.
         * @param _result Result.
         * @param N Possible rounding direction.
         * @return Reference to the result.
         */
        FLOAT_T<FloatType>& atan(FLOAT_T<FloatType>& _result, CARL_RND = CARL_RND::N) const
        {
            _result.mValue = std::atan(mValue);
            return _result;
        }

        /**
         * Assigns the number the hyperbolic sine of this number.
         * @param N Possible rounding direction.
         * @return Reference to this.
         */
        FLOAT_T<FloatType>& sinh_assign(CARL_RND = CARL_RND::N)
        {
            mValue = std::sinh(mValue);
            return *this;
        }

        /**
         * Function which calculates the hyperbolic sine of this number and puts 
         * it into a passed result parameter.
         * @param _result Result.
         * @param N Possible rounding direction.
         * @return Reference to the result.
         */
        FLOAT_T<FloatType>& sinh(FLOAT_T<FloatType>& _result, CARL_RND = CARL_RND::N) const
        {
            _result.mValue = std::sinh(mValue);
            return _result;
        }

        /**
         * Assigns the number the hyperbolic cosine of this number.
         * @param N Possible rounding direction.
         * @return Reference to this.
         */
        FLOAT_T<FloatType>& cosh_assign(CARL_RND = CARL_RND::N)
        {
            mValue = std::cosh(mValue);
            return *this;
        }

        /**
         * Function which calculates the hyperbolic cosine of this number and puts 
         * it into a passed result parameter.
         * @param _result Result.
         * @param N Possible rounding direction.
         * @return Reference to the result.
         */
        FLOAT_T<FloatType>& cosh(FLOAT_T<FloatType>& _result, CARL_RND = CARL_RND::N) const
        {
            _result.mValue = std::cosh(mValue);
            return _result;
        }

        /**
         * Assigns the number the hyperbolic tangent of this number.
         * @param N Possible rounding direction.
         * @return Reference to this.
         */
        FLOAT_T<FloatType>& tanh_assign(CARL_RND = CARL_RND::N)
        {
            mValue = std::tanh(mValue);
            return *this;
        }

        /**
         * Function which calculates the hyperbolic tangent of this number and puts 
         * it into a passed result parameter.
         * @param _result Result.
         * @param N Possible rounding direction.
         * @return Reference to the result.
         */
        FLOAT_T<FloatType>& tanh(FLOAT_T<FloatType>& _result, CARL_RND = CARL_RND::N) const
        {
            _result.mValue = std::tanh(mValue);
            return _result;
        }

        /**
         * Assigns the number the hyperbolic arcus sine of this number.
         * @param N Possible rounding direction.
         * @return Reference to this.
         */
        FLOAT_T<FloatType>& asinh_assign(CARL_RND = CARL_RND::N)
        {
            mValue = std::asinh(mValue);
            return *this;
        }

        /**
         * Function which calculates the hyperbolic arcus sine of this number and puts 
         * it into a passed result parameter.
         * @param _result Result.
         * @param N Possible rounding direction.
         * @return Reference to the result.
         */
        FLOAT_T<FloatType>& asinh(FLOAT_T<FloatType>& _result, CARL_RND = CARL_RND::N) const
        {
            _result.mValue = std::asinh(mValue);
            return _result;
        }

        /**
         * Assigns the number the hyperbolic arcus cosine of this number.
         * @param N Possible rounding direction.
         * @return Reference to this.
         */
        FLOAT_T<FloatType>& acosh_assign(CARL_RND = CARL_RND::N)
        {
            mValue = std::acosh(mValue);
            return *this;
        }

        /**
         * Function which calculates the hyperbolic arcus cosine of this number and puts 
         * it into a passed result parameter.
         * @param _result Result.
         * @param N Possible rounding direction.
         * @return Reference to the result.
         */
        FLOAT_T<FloatType>& acosh(FLOAT_T<FloatType>& _result, CARL_RND = CARL_RND::N) const
        {
            _result.mValue = std::acosh(mValue);
            return _result;
        }

        /**
         * Assigns the number the hyperbolic arcus tangent of this number.
         * @param N Possible rounding direction.
         * @return Reference to this.
         */
        FLOAT_T<FloatType>& atanh_assign(CARL_RND = CARL_RND::N)
        {
            mValue = std::atanh(mValue);
            return *this;
        }

        /**
         * Function which calculates the hyperbolic arcus tangent of this number and puts 
         * it into a passed result parameter.
         * @param _result Result.
         * @param N Possible rounding direction.
         * @return Reference to the result.
         */
        FLOAT_T<FloatType>& atanh(FLOAT_T<FloatType>& _result, CARL_RND = CARL_RND::N) const
        {
            _result.mValue = std::atanh(mValue);
            return _result;
        }

        /**
         * Function which calculates the floor of this number and puts 
         * it into a passed result parameter.
         * @param _result Result.
         * @param N Possible rounding direction.
         * @return Reference to the result.
         */
        FLOAT_T<FloatType>& floor(FLOAT_T<FloatType>& _result, CARL_RND = CARL_RND::N) const
        {
            _result = std::floor(mValue);
            return _result;
        }

        /**
         * Assigns the number the floor of this number.
         * @param N Possible rounding direction.
         * @return Reference to this.
         */
        FLOAT_T<FloatType>& floor_assign(CARL_RND = CARL_RND::N)
        {
            mValue = std::floor(mValue);
            return *this;
        }

        /**
         * Function which calculates the ceiling of this number and puts 
         * it into a passed result parameter.
         * @param _result Result.
         * @param N Possible rounding direction.
         * @return Reference to the result.
         */
        FLOAT_T<FloatType>& ceil(FLOAT_T<FloatType>& _result, CARL_RND = CARL_RND::N) const
        {
            _result = std::ceil(mValue);
            return _result;
        }

        /**
         * Assigns the number the ceiling of this number.
         * @param N Possible rounding direction.
         * @return Reference to this.
         */
        FLOAT_T<FloatType>& ceil_assign(CARL_RND = CARL_RND::N)
        {
            mValue = std::ceil(mValue);
            return *this;
        }

        
        /**
         * Function which converts the number to a double value.
         * @param N Possible rounding direction.
         * @return Double representation of this
         */
        double toDouble(CARL_RND = CARL_RND::N) const
        {
            return (double) mValue;
        }

        
        /**
         * Explicit typecast operator to integer.
         * @return Integer representation of this.
         */
        explicit operator int() const
        {
            return (int) mValue;
        }
        
        /**
         * Explicit typecast operator to long.
         * @return Long representation of this.
         */
        explicit operator long() const
        {
            return (long) mValue;
        }
        
        /**
         * Explicit typecast operator to double.
         * @return Double representation of this.
         */
        explicit operator double() const
        {
            return (double) mValue;
        }
        
        /**
         * Output stream operator for numbers of type FLOAT_T.
         * @param ostr Output stream.
         * @param p Number.
         * @return Reference to the ostream.
         */
        friend std::ostream& operator<<(std::ostream& ostr, const FLOAT_T<FloatType>& p)
        {
            ostr << p.toString();
            return ostr;
        }

        /**
         * Comparison operator which tests for equality of two numbers.
         * @param _lhs Lefthand side of the comparison.
         * @param _rhs Righthand side of the comparison.
         * @return True if _lhs equals _rhs.
         */
        friend bool operator==(const FLOAT_T<FloatType>& _lhs, const int _rhs)
        {
            return _lhs.mValue == _rhs;
        }

        /**
         * Comparison operator which tests for equality of two numbers.
         * @param _lhs Lefthand side of the comparison.
         * @param _rhs Righthand side of the comparison.
         * @return True if _lhs equals _rhs.
         */
        friend bool operator==(const int _lhs, const FLOAT_T<FloatType>& _rhs)
        {
            return _rhs == _lhs;
        }

        /**
         * Comparison operator which tests for equality of two numbers.
         * @param _lhs Lefthand side of the comparison.
         * @param _rhs Righthand side of the comparison.
         * @return True if _lhs equals _rhs.
         */
        friend bool operator==(const FLOAT_T<FloatType>& _lhs, const double _rhs)
        {
            return _lhs.mValue == _rhs;
        }

        /**
         * Comparison operator which tests for equality of two numbers.
         * @param _lhs Lefthand side of the comparison.
         * @param _rhs Righthand side of the comparison.
         * @return True if _lhs equals _rhs.
         */
        friend bool operator==(const double _lhs, const FLOAT_T<FloatType>& _rhs)
        {
            return _rhs == _lhs;
        }

        /**
         * Comparison operator which tests for equality of two numbers.
         * @param _lhs Lefthand side of the comparison.
         * @param _rhs Righthand side of the comparison.
         * @return True if _lhs equals _rhs.
         */
        friend bool operator==(const FLOAT_T<FloatType>& _lhs, const float _rhs)
        {
            return _lhs.mValue == _rhs;
        }

        /**
         * Comparison operator which tests for equality of two numbers.
         * @param _lhs Lefthand side of the comparison.
         * @param _rhs Righthand side of the comparison.
         * @return True if _lhs equals _rhs.
         */
        friend bool operator==(const float _lhs, const FLOAT_T<FloatType>& _rhs)
        {
            return _rhs == _lhs;
        }

        /**
         * Function required for extension of Eigen3 with FLOAT_T as 
         * a custom type which calculates the complex conjugate.
         * @param x The passed number.
         * @return Reference to x.
         */
        inline const FLOAT_T<FloatType>& ei_conj(const FLOAT_T<FloatType>& x)
        {
            return x;
        }

        /**
         * Function required for extension of Eigen3 with FLOAT_T as 
         * a custom type which calculates the real part.
         * @param x The passed number.
         * @return Reference to x.
         */
        inline const FLOAT_T<FloatType>& ei_real(const FLOAT_T<FloatType>& x)
        {
            return x;
        }

        /**
         * Function required for extension of Eigen3 with FLOAT_T as 
         * a custom type which calculates the imaginary part.
         * @param x The passed number.
         * @return Zero.
         */
        inline FLOAT_T<FloatType> ei_imag(const FLOAT_T<FloatType>&)
        {
            return FLOAT_T<FloatType>(0);
        }

        /**
         * Function required for extension of Eigen3 with FLOAT_T as 
         * a custom type which calculates the absolute value.
         * @param x The passed number.
         * @return Number which holds the absolute value of x.
         */
        inline FLOAT_T<FloatType> ei_abs(const FLOAT_T<FloatType>& x)
        {
            FLOAT_T<FloatType> res;
            x.abs(res);
            return res;
        }

        /**
         * Function required for extension of Eigen3 with FLOAT_T as 
         * a custom type which calculates the absolute value (special Eigen3
         * version).
         * @param x The passed number.
         * @return Number which holds the absolute value of x according to abs2 of Eigen3.
         */
        inline FLOAT_T<FloatType> ei_abs2(const FLOAT_T<FloatType>& x)
        {
            FLOAT_T<FloatType> res;
            x.mul(res, x);
            return res;
        }

        /**
         * Function required for extension of Eigen3 with FLOAT_T as 
         * a custom type which calculates the square root.
         * @param x The passed number.
         * @return Number which holds the square root of x.
         */
        inline FLOAT_T<FloatType> ei_sqrt(const FLOAT_T<FloatType>& x)
        {
            FLOAT_T<FloatType> res;
            x.sqrt(res);
            return res;
        }

        /**
         * Function required for extension of Eigen3 with FLOAT_T as 
         * a custom type which calculates the exponential.
         * @param x The passed number.
         * @return Number which holds the exponential of x.
         */
        inline FLOAT_T<FloatType> ei_exp(const FLOAT_T<FloatType>& x)
        {
            FLOAT_T<FloatType> res;
            x.exp(res);
            return res;
        }

        /**
         * Function required for extension of Eigen3 with FLOAT_T as 
         * a custom type which calculates the logarithm.
         * @param x The passed number.
         * @return Number which holds the logarithm of x.
         */
        inline FLOAT_T<FloatType> ei_log(const FLOAT_T<FloatType>& x)
        {
            FLOAT_T<FloatType> res;
            x.log(res);
            return res;
        }

        /**
         * Function required for extension of Eigen3 with FLOAT_T as 
         * a custom type which calculates the sine.
         * @param x The passed number.
         * @return Number which holds the sine of x.
         */
        inline FLOAT_T<FloatType> ei_sin(const FLOAT_T<FloatType>& x)
        {
            FLOAT_T<FloatType> res;
            x.sin(res);
            return res;
        }

        /**
         * Function required for extension of Eigen3 with FLOAT_T as 
         * a custom type which calculates the cosine.
         * @param x The passed number.
         * @return Number which holds the cosine of x.
         */
        inline FLOAT_T<FloatType> ei_cos(const FLOAT_T<FloatType>& x)
        {
            FLOAT_T<FloatType> res;
            x.cos(res);
            return res;
        }

        /**
         * Function required for extension of Eigen3 with FLOAT_T as 
         * a custom type which calculates the power.
         * @param x The passed number.
         * @param y Degree.
         * @return Number which holds the power of x of degree y.
         */
        inline FLOAT_T<FloatType> ei_pow(const FLOAT_T<FloatType>& x, FLOAT_T<FloatType> y)
        {
            FLOAT_T<FloatType> res;
            x.pow(res, unsigned(y));
            return res;
        }

        /**
         * Operator for addition of two numbers
         * @param _lhs Lefthand side.
         * @param _rhs Righthand side.
         * @return Number which holds the result.
         */
        friend FLOAT_T<FloatType> operator +(const FLOAT_T<FloatType>& _lhs, const FLOAT_T<FloatType>& _rhs)
        {
            return FLOAT_T<FloatType>(_lhs.mValue + _rhs.mValue);
        }

        /**
         * Operator for addition of two numbers, the righthand side type is the
         * underlying type.
         * @param _lhs Lefthand side.
         * @param _rhs Righthand side.
         * @return Number which holds the result.
         */
        friend FLOAT_T<FloatType> operator +(const FLOAT_T<FloatType>& _lhs, const FloatType& _rhs)
        {
            return FLOAT_T<FloatType>(_lhs.mValue + _rhs);
        }

        /**
         * Operator for addition of two numbers, the lefthand side is the underlying
         * type.
         * @param _lhs Lefthand side.
         * @param _rhs Righthand side.
         * @return Number which holds the result.
         */
        friend FLOAT_T<FloatType> operator +(const FloatType& _lhs, const FLOAT_T<FloatType>& _rhs)
        {
            return _rhs + _lhs;
        }

        /**
         * Operator for subtraction of two numbers
         * @param _lhs Lefthand side.
         * @param _rhs Righthand side.
         * @return Number which holds the result.
         */
        friend FLOAT_T<FloatType> operator -(const FLOAT_T<FloatType>& _lhs, const FLOAT_T<FloatType>& _rhs)
        {
            return FLOAT_T<FloatType>(_lhs.mValue - _rhs.mValue);
        }

        /**
         * Operator for addition of two numbers, the righthand side is the underlying
         * type.
         * @param _lhs Lefthand side.
         * @param _rhs Righthand side.
         * @return Number which holds the result.
         */
        friend FLOAT_T<FloatType> operator -(const FLOAT_T<FloatType>& _lhs, const FloatType& _rhs)
        {
            return FLOAT_T<FloatType>(_lhs.mValue - _rhs);
        }

        /**
         * Operator for subtraction of two numbers, the lefthand side is the underlying
         * type.
         * @param _lhs Lefthand side.
         * @param _rhs Righthand side.
         * @return Number which holds the result.
         */
        friend FLOAT_T<FloatType> operator -(const FloatType& _lhs, const FLOAT_T<FloatType>& _rhs)
        {
            return FLOAT_T<FloatType>(_lhs - _rhs.mValue);
        }
        
        /**
         * Operator for unary negation of a number.
         * @param _lhs Lefthand side.
         * @return Number which holds the result.
         */
        friend FLOAT_T<FloatType> operator -(const FLOAT_T<FloatType>& _lhs)
        {
            return FLOAT_T<FloatType>(-1)*_lhs;
        }

        /**
         * Operator for addition of two numbers.
         * @param _lhs Lefthand side.
         * @param _rhs Righthand side.
         * @return Number which holds the result.
         */
        friend FLOAT_T<FloatType> operator *(const FLOAT_T<FloatType>& _lhs, const FLOAT_T<FloatType>& _rhs)
        {
            return FLOAT_T<FloatType>(_lhs.mValue * _rhs.mValue);
        }
        
        /**
         * Operator for multiplication of two numbers, the righthand side is the underlying
         * type.
         * @param _lhs Lefthand side.
         * @param _rhs Righthand side.
         * @return Number which holds the result.
         */
        friend FLOAT_T<FloatType> operator *(const FLOAT_T<FloatType>& _lhs, const FloatType& _rhs)
        {
            return FLOAT_T<FloatType>(_lhs.mValue * _rhs);
        }
        
        /**
         * Operator for addition of two numbers, the lefthand side is the underlying
         * type.
         * @param _lhs Lefthand side.
         * @param _rhs Righthand side.
         * @return Number which holds the result.
         */
        friend FLOAT_T<FloatType> operator *(const FloatType& _lhs, const FLOAT_T<FloatType>& _rhs)
        {
            return FLOAT_T<FloatType>(_lhs * _rhs.mValue);
        }

        /**
         * Operator for addition of two numbers.
         * @param _lhs Lefthand side.
         * @param _rhs Righthand side.
         * @return Number which holds the result.
         */
        friend FLOAT_T<FloatType> operator /(const FLOAT_T<FloatType>& _lhs, const FLOAT_T<FloatType>& _rhs)
        {
            assert(_rhs != 0);
            return FLOAT_T<FloatType>(_lhs.mValue / _rhs.mValue);
        }

        /**
         * Operator for division of two numbers, the righthand side is the underlying
         * type.
         * @param _lhs Lefthand side.
         * @param _rhs Righthand side.
         * @return Number which holds the result.
         */
        friend FLOAT_T<FloatType> operator /(const FLOAT_T<FloatType>& _lhs, const FloatType& _rhs)
        {
            assert(_rhs != 0);
            return FLOAT_T<FloatType>(_lhs.mValue / _rhs);
        }

        /**
         * Operator for division of two numbers, the lefthand side is the underlying
         * type.
         * @param _lhs Lefthand side.
         * @param _rhs Righthand side.
         * @return Number which holds the result.
         */
        friend FLOAT_T<FloatType> operator /(const FloatType& _lhs, const FLOAT_T<FloatType>& _rhs)
        {
            assert(_rhs != 0);
            return FLOAT_T<FloatType>(_lhs / _rhs.mValue);
        }

        /**
         * Operator which increments this number by one.
         * @param _num 
         * @return Reference to _num.
         */
        friend FLOAT_T<FloatType>& operator ++(FLOAT_T<FloatType>& _num)
        {
            _num.mValue += 1;
            return _num;
        }

        /**
         * Operator which decrements this number by one.
         * @param _num 
         * @return Reference to _num.
         */
        friend FLOAT_T<FloatType>& operator --(FLOAT_T<FloatType>& _num)
        {
            _num.mValue -= 1;
            return _num;
        }

        /**
         * Operator which adds the righthand side to this.
         * @param _rhs
         * @return Reference to this.
         */
        FLOAT_T<FloatType>& operator +=(const FLOAT_T<FloatType>& _rhs)
        {
            mValue = mValue + _rhs.mValue;
            return *this;
        }

        /**
         * Operator which adds the righthand side of the underlying type to this.
         * @param _rhs
         * @return Reference to this.
         */
        FLOAT_T<FloatType>& operator +=(const FloatType& _rhs)
        {
            mValue = mValue + _rhs;
            return *this;
        }

        /**
         * Operator which subtracts the righthand side from this.
         * @param _rhs
         * @return Reference to this.
         */
        FLOAT_T<FloatType>& operator -=(const FLOAT_T<FloatType>& _rhs)
        {
            mValue = mValue - _rhs.mValue;
            return *this;
        }

        /**
         * Operator which subtracts the righthand side of the underlying type from this.
         * @param _rhs
         * @return Reference to this.
         */
        FLOAT_T<FloatType>& operator -=(const FloatType& _rhs)
        {
            mValue = mValue - _rhs;
            return *this;
        }
        
        /**
         * Operator for unary negation of this number.
         * @return Number which holds the negated original number.
         */
        FLOAT_T<FloatType> operator-()
        {
            FLOAT_T<FloatType> result = FLOAT_T<FloatType>(*this);
            result *= FLOAT_T<FloatType>(-1);
            return result;
        }

        /**
         * Operator which multiplicates this number by the righthand side.
         * @param _rhs
         * @return Reference to this.
         */
        FLOAT_T<FloatType>& operator *=(const FLOAT_T<FloatType>& _rhs)
        {
            mValue = mValue * _rhs.mValue;
            return *this;
        }

        /**
         * Operator which multiplicates this number by the righthand side of the
         * underlying type.
         * @param _rhs
         * @return Reference to this.
         */
        FLOAT_T<FloatType>& operator *=(const FloatType& _rhs)
        {
            mValue = mValue * _rhs;
            return *this;
        }

        /**
         * Operator which divides this number by the righthand side.
         * @param _rhs
         * @return Reference to this.
         */
        FLOAT_T<FloatType>& operator /=(const FLOAT_T<FloatType>& _rhs)
        {
            mValue = mValue / _rhs.mValue;
            return *this;
        }

        /**
         * Operator which divides this number by the righthand side of the underlying
         * type.
         * @param _rhs
         * @return Reference to this.
         */
        FLOAT_T<FloatType>& operator /=(const FloatType& _rhs)
        {
            mValue = mValue / _rhs;
            return *this;
        }
        
        /**
         * Method which converts this number to a string.
         * @return String representation of this number.
         */
        std::string toString() const
        {
            return std::to_string(mValue);
        }
    };
    
    template<typename FloatType>
    inline bool isInteger(const FLOAT_T<FloatType>&) {
	return false;
    }
	
    /**
     * Implements the division which assumes that there is no remainder.
     * @param _lhs 
     * @param _rhs
     * @return Number which holds the result.
     */
    template<typename FloatType>
    inline FLOAT_T<FloatType> div(const FLOAT_T<FloatType>& _lhs, const FLOAT_T<FloatType>& _rhs)
    {
        // TODO
        FLOAT_T<FloatType> result;
        result = _lhs / _rhs;
        return result;
    }
    
    /**
     * Implements the division with remainder.
     * @param _lhs
     * @param _rhs
     * @return Number which holds the result.
     */
    template<typename FloatType>
    inline FLOAT_T<FloatType> quotient(const FLOAT_T<FloatType>& _lhs, const FLOAT_T<FloatType>& _rhs)
    {
        // TODO
        FLOAT_T<FloatType> result;
        result = _lhs / _rhs;
        return result;
    }
    
    /**
     * Casts the FLOAT_T to an arbitrary integer type which has a constructor for
     * a native int.
     * @param _float
     * @return Integer type which holds floor(_float).
     */
    template<typename Integer, typename FloatType>
    inline Integer toInt(const FLOAT_T<FloatType>& _float)
    {
        Integer result = (int)_float;
        return result;
    }
    
    /**
     * Method which returns the absolute value of the passed number.
     * @param _in Number.
     * @return Number which holds the result.
     */
    template<typename FloatType>
    inline FLOAT_T<FloatType> abs(const FLOAT_T<FloatType>& _in)
    {
        FLOAT_T<FloatType> result;
        _in.abs(result);
        return result;
    }
    
    /**
     * Method which returns the logarithm of the passed number.
     * @param _in Number.
     * @return Number which holds the result.
     */
    template<typename FloatType>
    inline FLOAT_T<FloatType> log(const FLOAT_T<FloatType>& _in)
    {
        FLOAT_T<FloatType> result;
        _in.log(result);
        return result;
    }
    
    /**
     * Method which returns the square root of the passed number.
     * @param _in Number.
     * @return Number which holds the result.
     */
    template<typename FloatType>
    inline FLOAT_T<FloatType> sqrt(const FLOAT_T<FloatType>& _in)
    {
        FLOAT_T<FloatType> result;
        _in.sqrt(result);
        return result;
    }
	
	template<typename FloatType>
	inline FLOAT_T<FloatType> pow(const FLOAT_T<FloatType>& _in, size_t _exp)
	{
		FLOAT_T<FloatType> result;
		_in.pow(result, _exp);
		return result;
	}
	
	template<typename FloatType>
	inline FLOAT_T<FloatType> sin(const FLOAT_T<FloatType>& _in)
	{
		FLOAT_T<FloatType> result;
		_in.sin(result);
		return result;
	}
	
	template<typename FloatType>
	inline FLOAT_T<FloatType> cos(const FLOAT_T<FloatType>& _in)
	{
		FLOAT_T<FloatType> result;
		_in.cos(result);
		return result;
	}
    
	template<typename FloatType>
	inline FLOAT_T<FloatType> asin(const FLOAT_T<FloatType>& _in)
	{
		FLOAT_T<FloatType> result;
		_in.asin(result);
		return result;
	}
	
	template<typename FloatType>
	inline FLOAT_T<FloatType> acos(const FLOAT_T<FloatType>& _in)
	{
		FLOAT_T<FloatType> result;
		_in.acos(result);
		return result;
	}

            template<typename FloatType>
            inline FLOAT_T<FloatType> atan(const FLOAT_T<FloatType>& _in)
            {
                FLOAT_T<FloatType> result;
                _in.atan(result);
                return result;
            }
	
    /**
     * Method which returns the next smaller integer of this number or the number
     * itself, if it is already an integer.
     * @param _in Number.
     * @return Number which holds the result.
     */
    template<typename FloatType>
    inline FLOAT_T<FloatType> floor(const FLOAT_T<FloatType>& _in)
    {
        FLOAT_T<FloatType> result;
        _in.floor(result);
        return result;
    }
    
    /**
     * Method which returns the next larger integer of the passed number or the
     * number itself, if it is already an integer.
     * @param _in Number.
     * @return Number which holds the result.
     */
    template<typename FloatType>
    inline FLOAT_T<FloatType> ceil(const FLOAT_T<FloatType>& _in)
    {
        FLOAT_T<FloatType> result;
        _in.ceil(result);
        return result;
    }
    
    template<>
    inline FLOAT_T<double> rationalize<FLOAT_T<double>>(double _in)
    {
        return FLOAT_T<double>(_in);
    }
    
    template<>
    inline FLOAT_T<float> rationalize<FLOAT_T<float>>(float _in)
    {
        return FLOAT_T<float>(_in);
    }
    
    
    #ifdef USE_CLN_NUMBERS
    /**
     * Implicitly converts the number to a rational and returns the denominator.
     * @param _in Number.
     * @return Cln interger which holds the result.
     */
    template<typename FloatType>
    inline cln::cl_I getDenom(const FLOAT_T<FloatType>& _in)
    {
        return carl::getDenom(carl::rationalize<cln::cl_RA>(_in.toDouble()));
    }
    
    /**
     * Implicitly converts the number to a rational and returns the nominator.
     * @param _in Number.
     * @return Cln interger which holds the result.
     */
    template<typename FloatType>
    inline cln::cl_I getNum(const FLOAT_T<FloatType>& _in)
    {
        return carl::getNum(carl::rationalize<cln::cl_RA>(_in.toDouble()));
    }
    #else
    /**
     * Implicitly converts the number to a rational and returns the denominator.
     * @param _in Number.
     * @return GMP interger which holds the result.
     */
    template<typename FloatType>
    inline mpz_class getDenom(const FLOAT_T<FloatType>& _in)
    {
        return carl::getDenom(carl::rationalize<mpq_class>(_in.toDouble()));
    }
    
    /**
     * Implicitly converts the number to a rational and returns the nominator.
     * @param _in Number.
     * @return GMP interger which holds the result.
     */
    template<typename FloatType>
    inline mpz_class getNum(const FLOAT_T<FloatType>& _in)
    {
        return carl::getNum(carl::rationalize<mpq_class>(_in.toDouble()));
    }
    #endif
    
	template<typename FloatType>
	inline bool isZero(const FLOAT_T<FloatType>& _in) {
		return _in.mValue == 0;
	}	
	

#include "adaption_float/mpfr_float.tpp"

} // namespace
<|MERGE_RESOLUTION|>--- conflicted
+++ resolved
@@ -1,1798 +1,1795 @@
-/**
- * General class for floating point numbers with different formats. Extend to
- * other types if necessary.
- * 
- * @file FLOAT_T.h
- * @author  Stefan Schupp <stefan.schupp@cs.rwth-aachen.de>
- * @since   2013-10-14
- * @version 2014-08-28
- */
-
-#pragma once
-
-#include <string>
-#include <cfloat>
-#include <iostream>
-#include <assert.h>
-#include <math.h>
-#include <cmath>
-#include <cstddef>
-<<<<<<< HEAD
-#include "../util/platform.h"
-=======
->>>>>>> a835483d
-#ifdef USE_CLN_NUMBERS
-	#include <cln/cln.h>
-#elif defined(__WIN)
-	#pragma warning(push, 0)
-	#include <mpirxx.h>
-	#pragma warning(pop)
-#else
-	#include <gmpxx.h>
-#endif
-#ifdef USE_MPFR_FLOAT
-#include <mpfr.h>
-#endif
-
-#include "typetraits.h"
-#ifdef USE_CLN_NUMBERS
-#include "adaption_cln/typetraits.h"
-#include "adaption_cln/operations.h"
-#else
-#include "adaption_gmpxx/typetraits.h"
-#include "adaption_gmpxx/operations.h"
-#endif
-#include "config.h"
-#include "roundingConversion.h"
-#include "../util/SFINAE.h"
-#include "../core/logging.h"
-
-
-namespace carl
-{
-    typedef long precision_t;
-
-    template<typename FloatType>
-    class FLOAT_T;
-
-    /**
-     * Struct which holds the conversion operator for any two instanciations of 
-     * FLOAT_T with different underlying floating point implementations. Note
-     * that this conversion introduces loss of precision, as it uses the toDouble()
-     * method and the corresponding double constructor from the target type.
-     */
-    template<typename T1, typename T2>
-    struct FloatConv
-    {
-        /**
-         * Conversion operator for conversion of two instanciations of FLOAT_T 
-         * with different underlying floating point implementations.
-         * @param _op2 The source instanciation (T2)
-         * @return returns an instanciation with different floating point implementation (T1)
-         */
-        FLOAT_T<T1> operator() (const FLOAT_T<T2>& _op2) const
-        {
-            return FLOAT_T<T1>(_op2.toDouble());
-        }
-    };
-	
-	
-	enum Str2Double_Error { FLOAT_SUCCESS, FLOAT_OVERFLOW, FLOAT_UNDERFLOW, FLOAT_INCONVERTIBLE };
-
-	inline Str2Double_Error str2double (double &d, char const *s)
-	{
-		char *end;
-		long double  l;
-		errno = 0;
-		l = strtod(s, &end);
-		if ((errno == ERANGE && l == LDBL_MAX) || l > DBL_MAX) {
-			return FLOAT_OVERFLOW;
-		}
-		if ((errno == ERANGE && l == LDBL_MIN) || l < DBL_MIN) {
-			return FLOAT_UNDERFLOW;
-		}
-		if (*s == '\0' || *end != '\0') {
-			return FLOAT_INCONVERTIBLE;
-		}
-		d = double(l);
-		return FLOAT_SUCCESS;
-	}
-    
-	// Usable AlmostEqual function taken from http://www.cygnus-software.com/papers/comparingfloats/comparingfloats.htm
-	template<typename Number>
-	inline bool AlmostEqual2sComplement(Number A, Number B, int = 1)
-	{
-		return A == B;
-	}
-	
-	template<>
-	inline bool AlmostEqual2sComplement(double A, double B, int maxUlps)
-	{
-		// Make sure maxUlps is non-negative and small enough that the
-		// default NAN won't compare as equal to anything.
-		assert(maxUlps > 0 && maxUlps < 4 * 1024 * 1024);
-		long long aInt = *(long long*)&A;
-		// Make aInt lexicographically ordered as a twos-complement int
-		if (aInt < 0)
-			aInt = (long long)(0x8000000000000000) - aInt;
-		// Make bInt lexicographically ordered as a twos-complement int
-		long long bInt = *(long long*)&B;
-		if (bInt < 0)
-			bInt = (long long)(0x8000000000000000) - bInt;
-		long long intDiff = std::abs(aInt - bInt);
-		if (intDiff <= maxUlps)
-			return true;
-
-		return false;
-	}
-	
-    /**
-     * Templated wrapper class which allows universal usage of different 
-     * IEEE 754 implementations.
-     * For each implementation intended to use it is necessary to implement the
-     * according specialization of this class.
-     */
-    template<typename FloatType>
-    class FLOAT_T
-    {
-        static_assert(carl::is_subset_of_integers<FloatType>::value == false, "FLOAT_T may not be used with integers.");
-    private:
-        FloatType mValue;
-
-    public:
-
-        /**
-         * Default empty constructor, which initializes to zero.
-         */
-        FLOAT_T<FloatType>() :
-			mValue()
-        {
-            assert(std::is_floating_point<FloatType>::value);
-        }
-
-        /**
-         * Constructor, which takes a double as input and optional rounding, which
-         * can be used, if the underlying fp implementation allows this.
-         * @param _double Value to be initialized.
-         * @param N Possible rounding direction.
-         */
-        FLOAT_T<FloatType>(const double _double, const CARL_RND=CARL_RND::N)
-        {
-            assert(std::is_floating_point<FloatType>::value);
-            mValue = _double;
-        }
-
-        /**
-         * Constructor, which takes a float as input and optional rounding, which
-         * can be used, if the underlying fp implementation allows this.
-         * @param _float Value to be initialized.
-         * @param N Possible rounding direction.
-         */
-        FLOAT_T<FloatType>(const float _float, const CARL_RND=CARL_RND::N)
-        {
-            assert(std::is_floating_point<FloatType>::value);
-            mValue = _float;
-        }
-
-        /**
-         * Constructor, which takes an integer as input and optional rounding, which
-         * can be used, if the underlying fp implementation allows this.
-         * @param _int Value to be initialized.
-         * @param N Possible rounding direction.
-         */
-        FLOAT_T<FloatType>(const int _int, const CARL_RND=CARL_RND::N)
-        {
-            assert(std::is_floating_point<FloatType>::value);
-            mValue = _int;
-        }
-		
-		/**
-         * Constructor, which takes an unsigned integer as input and optional rounding, which
-         * can be used, if the underlying fp implementation allows this.
-         * @param _int Value to be initialized.
-         * @param N Possible rounding direction.
-         */
-        FLOAT_T<FloatType>(const unsigned _int, const CARL_RND=CARL_RND::N)
-        {
-            assert(std::is_floating_point<FloatType>::value);
-            mValue = _int;
-        }
-        
-        /**
-         * Constructor, which takes a long as input and optional rounding, which
-         * can be used, if the underlying fp implementation allows this.
-         * @param _long Value to be initialized.
-         * @param N Possible rounding direction.
-         */
-        FLOAT_T<FloatType>(const long _long, const CARL_RND=CARL_RND::N)
-        {
-            assert(std::is_floating_point<FloatType>::value);
-            mValue = _long;
-        }
-
-        /**
-         * Constructor, which takes an unsigned long as input and optional rounding, which
-         * can be used, if the underlying fp implementation allows this.
-         * @param _long Value to be initialized.
-         * @param N Possible rounding direction.
-         */
-        FLOAT_T<FloatType>(const unsigned long _long, const CARL_RND=CARL_RND::N)
-        {
-            assert(std::is_floating_point<FloatType>::value);
-            mValue = _long;
-        }
-
-        /**
-         * Copyconstructor which takes a FLOAT_T<FloatType>  and optional rounding 
-         * as input, which can be used, if the underlying fp implementation 
-         * allows this.
-         * @param _float Value to be initialized.
-         * @param N Possible rounding direction.
-         */
-        FLOAT_T<FloatType>(const FLOAT_T<FloatType>& _float, const CARL_RND=CARL_RND::N) : mValue(_float.mValue)
-        {
-            assert(std::is_floating_point<FloatType>::value);
-        }
-
-        /**
-         * Constructor, which takes an arbitrary fp type as input and optional rounding, which
-         * can be used, if the underlying fp implementation allows this.
-         * @param val Value to be initialized.
-         * @param N Possible rounding direction.
-         */
-        template<typename F = FloatType, DisableIf< std::is_same<F, double> > = dummy>
-        FLOAT_T<FloatType>(const FloatType& val, const CARL_RND=CARL_RND::N)
-        {
-            mValue = val;
-        }
-        
-        /**
-         * Constructor, which takes a FLOAT_T instanciation with different fp implementation
-         * as input and optional rounding, which can be used, if the underlying 
-         * fp implementation allows this.
-         * @param _float Value to be initialized.
-         * @param N Possible rounding direction.
-         */
-        template<typename F, DisableIf< std::is_same<F, FloatType> > = dummy>
-        FLOAT_T<FloatType>(const FLOAT_T<F>& _float, const CARL_RND=CARL_RND::N)
-        {
-            mValue = _float.toDouble();
-        }
-		
-		FLOAT_T<FloatType>(const std::string& _string, const CARL_RND=CARL_RND::N)
-		{
-			str2double (mValue, _string);
-//			mValue = std::atof(_string.c_str());
-		}
-
-        /**
-         * Destructor. Note that for some specializations memory management has to
-         * be included here.
-         */
-        ~FLOAT_T() { }
-
-        /**
-         * Getter for the raw value contained.
-         * @return Raw value.
-         */
-        const FloatType& value() const
-        {
-            return mValue;
-        }
-
-        /**
-         * If precision is used, this getter returns the acutal precision (default:
-         * 53 bit).
-         * @return Precision.
-         */
-        precision_t precision() const
-        {
-            return 0;
-        }
-
-        /**
-         * Allows to set the desired precision. Note: If the value is already 
-         * initialized this can change the internal value.
-         * @param Precision in bits.
-         * @return Reference to this.
-         */
-        FLOAT_T<FloatType>& setPrecision(const precision_t&)
-        {
-            return *this;
-        }
-
-        /**
-         * Assignment operator.
-         * @param _rhs Righthand side of the assignment.
-         * @return Reference to this.
-         */
-        FLOAT_T<FloatType>& operator =(const FLOAT_T<FloatType>& _rhs)
-        {
-            mValue = _rhs.mValue;
-            return *this;
-        }
-
-        /**
-         * Comparison operator for equality.
-         * @param _rhs Righthand side of the comparison.
-         * @return True if _rhs equals this.
-         */
-        bool operator ==(const FLOAT_T<FloatType>& _rhs) const
-        {
-			//std::cout << "COMPARISON: " << *this << " == " << _rhs << " : " << (mValue == _rhs.mValue) << std::endl;
-            //return mValue == _rhs.mValue;
-			return AlmostEqual2sComplement(double(mValue), double(_rhs.mValue), 4);
-        }
-
-        /**
-         * Comparison operator for inequality.
-         * @param _rhs Righthand side of the comparison.
-         * @return True if _rhs is unequal to this.
-         */
-        bool operator !=(const FLOAT_T<FloatType> & _rhs) const
-        {
-            return mValue != _rhs.mValue;
-        }
-
-        /**
-         * Comparison operator for larger than.
-         * @param _rhs Righthand side of the comparison.
-         * @return True if _rhs is larger than this.
-         */
-        bool operator>(const FLOAT_T<FloatType> & _rhs) const
-        {
-            return mValue > _rhs.mValue;
-        }
-		
-		bool operator>(int _rhs) const
-        {
-            return mValue > _rhs;
-        }
-		
-		bool operator>(unsigned _rhs) const
-        {
-            return mValue > _rhs;
-        }
-		
-
-        /**
-         * Comparison operator for less than.
-         * @param _rhs Righthand side of the comparison.
-         * @return  True if _rhs is smaller than this.
-         */
-        bool operator<(const FLOAT_T<FloatType> & _rhs) const
-        {
-            return mValue < _rhs.mValue;
-        }
-		
-		bool operator<(int _rhs) const
-        {
-            return mValue < _rhs;
-        }
-		
-		bool operator<(unsigned _rhs) const
-        {
-            return mValue < _rhs;
-        }
-
-        /**
-         * Comparison operator for less or equal than.
-         * @param _rhs Righthand side of the comparison.
-         * @return True if _rhs is larger or equal than this.
-         */
-        bool operator <=(const FLOAT_T<FloatType> & _rhs) const
-        {
-            return mValue <= _rhs.mValue;
-        }
-
-        /**
-         * Comparison operator for larger or equal than.
-         * @param _rhs Righthand side of the comparison.
-         * @return True if _rhs is smaller or equal than this.
-         */
-        bool operator >=(const FLOAT_T<FloatType> & _rhs) const
-        {
-            return mValue >= _rhs.mValue;
-        }
-
-        /**
-         * Function for addition of two numbers, which assigns the result to the 
-         * calling number.
-         * @param _op2 Righthand side of the operation
-         * @param N Possible rounding direction.
-         * @return Reference to this.
-         */
-        FLOAT_T<FloatType>& add_assign(const FLOAT_T<FloatType>& _op2, CARL_RND = CARL_RND::N)
-        {
-            mValue = mValue + _op2.mValue;
-            return *this;
-        }
-
-        /**
-         * Function which adds two numbers and puts the result in a third number passed as parameter.
-         * @param _result Result of the operation.
-         * @param _op2 Righthand side of the operation.
-         * @param N Possible rounding direction.
-         * @return Reference to the result.
-         */
-        FLOAT_T<FloatType>& add(FLOAT_T<FloatType>& _result, const FLOAT_T<FloatType>& _op2, CARL_RND = CARL_RND::N) const
-        {
-            _result.mValue = mValue + _op2.mValue;
-            return _result;
-        }
-
-        /**
-         * Function for subtraction of two numbers, which assigns the result to the 
-         * calling number.
-         * @param _op2 Righthand side of the operation
-         * @param N Possible rounding direction.
-         * @return Reference to this.
-         */
-        FLOAT_T<FloatType>& sub_assign(const FLOAT_T<FloatType>& _op2, CARL_RND = CARL_RND::N)
-        {
-            mValue = mValue - _op2.mValue;
-            return *this;
-        }
-
-        /**
-         * Function which subtracts the righthand side from this number and puts
-         * the result in a third number passed as parameter.
-         * @param _result Result of the operation.
-         * @param _op2 Righthand side of the operation.
-         * @param N Possible rounding direction.
-         * @return Reference to the result.
-         */
-        FLOAT_T<FloatType>& sub(FLOAT_T<FloatType>& _result, const FLOAT_T<FloatType>& _op2, CARL_RND = CARL_RND::N) const
-        {
-            _result.mValue = mValue - _op2.mValue;
-            return _result;
-        }
-
-        /**
-         * Function for multiplication of two numbers, which assigns the result to the 
-         * calling number.
-         * @param _op2 Righthand side of the operation
-         * @param N Possible rounding direction.
-         * @return Reference to this.
-         */
-        FLOAT_T<FloatType>& mul_assign(const FLOAT_T<FloatType>& _op2, CARL_RND = CARL_RND::N)
-        {
-            mValue = mValue * _op2.mValue;
-            return *this;
-        }
-
-        /**
-         * Function which multiplicates two numbers and puts the result in a 
-         * third number passed as parameter.
-         * @param _result Result of the operation.
-         * @param _op2 Righthand side of the operation.
-         * @param N Possible rounding direction.
-         * @return Reference to the result.
-         */
-        FLOAT_T<FloatType>& mul(FLOAT_T<FloatType>& _result, const FLOAT_T<FloatType>& _op2, CARL_RND = CARL_RND::N) const
-        {
-            _result.mValue = mValue * _op2.mValue;
-            return _result;
-        }
-
-        /**
-         * Function for division of two numbers, which assigns the result to the 
-         * calling number.
-         * @param _op2 Righthand side of the operation
-         * @param N Possible rounding direction.
-         * @return Reference to this.
-         */
-        FLOAT_T<FloatType>& div_assign(const FLOAT_T<FloatType>& _op2, CARL_RND = CARL_RND::N)
-        {
-            assert(_op2 != 0);
-            mValue = mValue / _op2.mValue;
-            return *this;
-        }
-
-        /**
-         * Function which divides this number by the righthand side and puts the 
-         * result in a third number passed as parameter.
-         * @param _result Result of the operation.
-         * @param _op2 Righthand side of the operation.
-         * @param N Possible rounding direction.
-         * @return Reference to the result.
-         */
-        FLOAT_T<FloatType>& div(FLOAT_T<FloatType>& _result, const FLOAT_T<FloatType>& _op2, CARL_RND = CARL_RND::N) const
-        {
-            assert(_op2 != 0);
-            _result.mValue = mValue / _op2.mValue;
-            return _result;
-        }
-
-        /**
-         * Function for the square root of the number, which assigns the result to the 
-         * calling number.
-         * @param N Possible rounding direction.
-         * @return Reference to this.
-         */
-        FLOAT_T<FloatType>& sqrt_assign(CARL_RND = CARL_RND::N)
-        {
-            assert(*this >= 0);
-            mValue = std::sqrt(mValue);
-            return *this;
-        }
-
-        /**
-         * Returns the square root of this number and puts it into a passed result
-         * parameter.
-         * @param _result Result.
-         * @param N Possible rounding direction.
-         * @return Reference to the result.
-         */
-        FLOAT_T<FloatType>& sqrt(FLOAT_T<FloatType>& _result, CARL_RND = CARL_RND::N) const
-        {
-            assert(mValue >= 0);
-            _result.mValue = std::sqrt(mValue);
-            return _result;
-        }
-
-        /**
-         * Function for the cubic root of the number, which assigns the result to the 
-         * calling number.
-         * @param N Possible rounding direction.
-         * @return Reference to this.
-         */
-        FLOAT_T<FloatType>& cbrt_assign(CARL_RND = CARL_RND::N)
-        {
-            assert(*this >= 0);
-            mValue = std::cbrt(mValue);
-            return *this;
-        }
-
-        /**
-         * Returns the cubic root of this number and puts it into a passed result
-         * parameter.
-         * @param _result Result.
-         * @param N Possible rounding direction.
-         * @return Reference to the result.
-         */
-        FLOAT_T<FloatType>& cbrt(FLOAT_T<FloatType>& _result, CARL_RND = CARL_RND::N) const
-        {
-            assert(*this >= 0);
-            _result.mValue = std::cbrt(mValue);
-            return _result;
-        }
-
-        /**
-         * Function for the nth root of the number, which assigns the result to the 
-         * calling number.
-         * @param Degree of the root.
-         * @param N Possible rounding direction.
-         * @return Reference to this.
-         */
-        FLOAT_T<FloatType>& root_assign(unsigned long int, CARL_RND = CARL_RND::N)
-        {
-            assert(*this >= 0);
-            /// @todo implement root_assign for FLOAT_T
-            CARL_LOG_NOTIMPLEMENTED();
-            return *this;
-        }
-
-        /**
-         * Function which calculates the nth root of this number and puts it into a passed result
-         * parameter.
-         * @param Result.
-         * @param Degree of the root.
-         * @param N Possible rounding direction.
-         * @return Reference to the result.
-         */
-        FLOAT_T<FloatType>& root(FLOAT_T<FloatType>&, unsigned long int, CARL_RND = CARL_RND::N) const
-        {
-            assert(*this >= 0);
-            CARL_LOG_NOTIMPLEMENTED();
-            /// @todo implement root for FLOAT_T
-        }
-
-        /**
-         * Function for the nth power of the number, which assigns the result to the 
-         * calling number.
-         * @param _exp Exponent.
-         * @param N Possible rounding direction.
-         * @return Reference to this.
-         */
-        FLOAT_T<FloatType>& pow_assign(unsigned _exp, CARL_RND = CARL_RND::N)
-        {
-            mValue = std::pow(mValue, _exp);
-            return *this;
-        }
-
-        /**
-         * Function which calculates the power of this number and puts it into a passed result
-         * parameter.
-         * @param _result Result.
-         * @param _exp Exponent.
-         * @param N Possible rounding direction.
-         * @return Reference to the result.
-         */
-        FLOAT_T<FloatType>& pow(FLOAT_T<FloatType>& _result, unsigned _exp, CARL_RND = CARL_RND::N) const
-        {
-            _result.mValue = std::pow(mValue, _exp);
-            return _result;
-        }
-
-        /**
-         * Assigns the number the absolute value of this number.
-         * @param N Possible rounding direction.
-         * @return Reference to this.
-         */
-        FLOAT_T<FloatType>& abs_assign(CARL_RND = CARL_RND::N)
-        {
-            mValue = std::abs(mValue);
-            return *this;
-        }
-
-        /**
-         * Function which calculates the absolute value of this number and puts 
-         * it into a passed result parameter.
-         * @param _result Result.
-         * @param N Possible rounding direction.
-         * @return Reference to the result.
-         */
-        FLOAT_T<FloatType>& abs(FLOAT_T<FloatType>& _result, CARL_RND = CARL_RND::N) const
-        {
-            _result.mValue = std::abs(mValue);
-            return _result;
-        }
-
-        /**
-         * Assigns the number the exponential of this number.
-         * @param N Possible rounding direction.
-         * @return Reference to this.
-         */
-        FLOAT_T<FloatType>& exp_assign(CARL_RND = CARL_RND::N)
-        {
-            mValue = std::exp(mValue);
-            return *this;
-        }
-
-        /**
-         * Function which calculates the exponential of this number and puts 
-         * it into a passed result parameter.
-         * @param _result Result.
-         * @param N Possible rounding direction.
-         * @return Reference to the result.
-         */
-        FLOAT_T<FloatType>& exp(FLOAT_T<FloatType>& _result, CARL_RND = CARL_RND::N) const
-        {
-            _result.mValue = std::exp(this->mValue);
-            return _result;
-        }
-
-        /**
-         * Assigns the number the sine of this number.
-         * @param N Possible rounding direction.
-         * @return Reference to this.
-         */
-        FLOAT_T<FloatType>& sin_assign(CARL_RND = CARL_RND::N)
-        {
-            mValue = std::sin(mValue);
-            return *this;
-        }
-
-        /**
-         * Function which calculates the sine of this number and puts 
-         * it into a passed result parameter.
-         * @param _result Result.
-         * @param N Possible rounding direction.
-         * @return Reference to the result.
-         */
-        FLOAT_T<FloatType>& sin(FLOAT_T<FloatType>& _result, CARL_RND = CARL_RND::N) const
-        {
-            _result.mValue = std::sin(mValue);
-            return _result;
-        }
-
-        /**
-         * Assigns the number the cosine of this number.
-         * @param N Possible rounding direction.
-         * @return Reference to this.
-         */
-        FLOAT_T<FloatType>& cos_assign(CARL_RND = CARL_RND::N)
-        {
-            mValue = std::cos(mValue);
-            return *this;
-        }
-
-        /**
-         * Function which calculates the cosine of this number and puts 
-         * it into a passed result parameter.
-         * @param _result Result.
-         * @param N Possible rounding direction.
-         * @return Reference to the result.
-         */
-        FLOAT_T<FloatType>& cos(FLOAT_T<FloatType>& _result, CARL_RND = CARL_RND::N) const
-        {
-            _result.mValue = std::cos(mValue);
-            return _result;
-        }
-
-        /**
-         * Assigns the number the logarithm of this number.
-         * @param N Possible rounding direction.
-         * @return Reference to this.
-         */
-        FLOAT_T<FloatType>& log_assign(CARL_RND = CARL_RND::N)
-        {
-            mValue = std::log(mValue);
-            return *this;
-        }
-
-        /**
-         * Function which calculates the logarithm of this number and puts 
-         * it into a passed result parameter.
-         * @param _result Result.
-         * @param N Possible rounding direction.
-         * @return Reference to the result.
-         */
-        FLOAT_T<FloatType>& log(FLOAT_T<FloatType>& _result, CARL_RND = CARL_RND::N) const
-        {
-            _result.mValue = std::log(mValue);
-            return _result;
-        }
-        
-        /**
-         * Assigns the number the tangent of this number.
-         * @param N Possible rounding direction.
-         * @return Reference to this.
-         */
-        FLOAT_T<FloatType>& tan_assign(CARL_RND = CARL_RND::N)
-        {
-            mValue = std::tan(mValue);
-            return *this;
-        }
-
-        /**
-         * Function which calculates the tangent of this number and puts 
-         * it into a passed result parameter.
-         * @param _result Result.
-         * @param N Possible rounding direction.
-         * @return Reference to the result.
-         */
-        FLOAT_T<FloatType>& tan(FLOAT_T<FloatType>& _result, CARL_RND = CARL_RND::N) const
-        {
-            _result.mValue = std::tan(mValue);
-            return _result;
-        }
-
-        /**
-         * Assigns the number the arcus sine of this number.
-         * @param N Possible rounding direction.
-         * @return Reference to this.
-         */
-        FLOAT_T<FloatType>& asin_assign(CARL_RND = CARL_RND::N)
-        {
-            mValue = std::asin(mValue);
-            return *this;
-        }
-
-        /**
-         * Function which calculates the arcus sine of this number and puts 
-         * it into a passed result parameter.
-         * @param _result Result.
-         * @param N Possible rounding direction.
-         * @return Reference to the result.
-         */
-        FLOAT_T<FloatType>& asin(FLOAT_T<FloatType>& _result, CARL_RND = CARL_RND::N) const
-        {
-            _result.mValue = std::asin(mValue);
-            return _result;
-        }
-
-        /**
-         * Assigns the number the arcus cosine of this number.
-         * @param N Possible rounding direction.
-         * @return Reference to this.
-         */
-        FLOAT_T<FloatType>& acos_assign(CARL_RND = CARL_RND::N)
-        {
-            mValue = std::acos(mValue);
-            return *this;
-        }
-
-        /**
-         * Function which calculates the arcus cosine of this number and puts 
-         * it into a passed result parameter.
-         * @param _result Result.
-         * @param N Possible rounding direction.
-         * @return Reference to the result.
-         */
-        FLOAT_T<FloatType>& acos(FLOAT_T<FloatType>& _result, CARL_RND = CARL_RND::N) const
-        {
-            _result.mValue = std::acos(mValue);
-            return _result;
-        }
-
-        /**
-         * Assigns the number the arcus tangent of this number.
-         * @param N Possible rounding direction.
-         * @return Reference to this.
-         */
-        FLOAT_T<FloatType>& atan_assign(CARL_RND = CARL_RND::N)
-        {
-            mValue = std::atan(mValue);
-            return *this;
-        }
-
-        /**
-         * Function which calculates the arcus tangent of this number and puts 
-         * it into a passed result parameter.
-         * @param _result Result.
-         * @param N Possible rounding direction.
-         * @return Reference to the result.
-         */
-        FLOAT_T<FloatType>& atan(FLOAT_T<FloatType>& _result, CARL_RND = CARL_RND::N) const
-        {
-            _result.mValue = std::atan(mValue);
-            return _result;
-        }
-
-        /**
-         * Assigns the number the hyperbolic sine of this number.
-         * @param N Possible rounding direction.
-         * @return Reference to this.
-         */
-        FLOAT_T<FloatType>& sinh_assign(CARL_RND = CARL_RND::N)
-        {
-            mValue = std::sinh(mValue);
-            return *this;
-        }
-
-        /**
-         * Function which calculates the hyperbolic sine of this number and puts 
-         * it into a passed result parameter.
-         * @param _result Result.
-         * @param N Possible rounding direction.
-         * @return Reference to the result.
-         */
-        FLOAT_T<FloatType>& sinh(FLOAT_T<FloatType>& _result, CARL_RND = CARL_RND::N) const
-        {
-            _result.mValue = std::sinh(mValue);
-            return _result;
-        }
-
-        /**
-         * Assigns the number the hyperbolic cosine of this number.
-         * @param N Possible rounding direction.
-         * @return Reference to this.
-         */
-        FLOAT_T<FloatType>& cosh_assign(CARL_RND = CARL_RND::N)
-        {
-            mValue = std::cosh(mValue);
-            return *this;
-        }
-
-        /**
-         * Function which calculates the hyperbolic cosine of this number and puts 
-         * it into a passed result parameter.
-         * @param _result Result.
-         * @param N Possible rounding direction.
-         * @return Reference to the result.
-         */
-        FLOAT_T<FloatType>& cosh(FLOAT_T<FloatType>& _result, CARL_RND = CARL_RND::N) const
-        {
-            _result.mValue = std::cosh(mValue);
-            return _result;
-        }
-
-        /**
-         * Assigns the number the hyperbolic tangent of this number.
-         * @param N Possible rounding direction.
-         * @return Reference to this.
-         */
-        FLOAT_T<FloatType>& tanh_assign(CARL_RND = CARL_RND::N)
-        {
-            mValue = std::tanh(mValue);
-            return *this;
-        }
-
-        /**
-         * Function which calculates the hyperbolic tangent of this number and puts 
-         * it into a passed result parameter.
-         * @param _result Result.
-         * @param N Possible rounding direction.
-         * @return Reference to the result.
-         */
-        FLOAT_T<FloatType>& tanh(FLOAT_T<FloatType>& _result, CARL_RND = CARL_RND::N) const
-        {
-            _result.mValue = std::tanh(mValue);
-            return _result;
-        }
-
-        /**
-         * Assigns the number the hyperbolic arcus sine of this number.
-         * @param N Possible rounding direction.
-         * @return Reference to this.
-         */
-        FLOAT_T<FloatType>& asinh_assign(CARL_RND = CARL_RND::N)
-        {
-            mValue = std::asinh(mValue);
-            return *this;
-        }
-
-        /**
-         * Function which calculates the hyperbolic arcus sine of this number and puts 
-         * it into a passed result parameter.
-         * @param _result Result.
-         * @param N Possible rounding direction.
-         * @return Reference to the result.
-         */
-        FLOAT_T<FloatType>& asinh(FLOAT_T<FloatType>& _result, CARL_RND = CARL_RND::N) const
-        {
-            _result.mValue = std::asinh(mValue);
-            return _result;
-        }
-
-        /**
-         * Assigns the number the hyperbolic arcus cosine of this number.
-         * @param N Possible rounding direction.
-         * @return Reference to this.
-         */
-        FLOAT_T<FloatType>& acosh_assign(CARL_RND = CARL_RND::N)
-        {
-            mValue = std::acosh(mValue);
-            return *this;
-        }
-
-        /**
-         * Function which calculates the hyperbolic arcus cosine of this number and puts 
-         * it into a passed result parameter.
-         * @param _result Result.
-         * @param N Possible rounding direction.
-         * @return Reference to the result.
-         */
-        FLOAT_T<FloatType>& acosh(FLOAT_T<FloatType>& _result, CARL_RND = CARL_RND::N) const
-        {
-            _result.mValue = std::acosh(mValue);
-            return _result;
-        }
-
-        /**
-         * Assigns the number the hyperbolic arcus tangent of this number.
-         * @param N Possible rounding direction.
-         * @return Reference to this.
-         */
-        FLOAT_T<FloatType>& atanh_assign(CARL_RND = CARL_RND::N)
-        {
-            mValue = std::atanh(mValue);
-            return *this;
-        }
-
-        /**
-         * Function which calculates the hyperbolic arcus tangent of this number and puts 
-         * it into a passed result parameter.
-         * @param _result Result.
-         * @param N Possible rounding direction.
-         * @return Reference to the result.
-         */
-        FLOAT_T<FloatType>& atanh(FLOAT_T<FloatType>& _result, CARL_RND = CARL_RND::N) const
-        {
-            _result.mValue = std::atanh(mValue);
-            return _result;
-        }
-
-        /**
-         * Function which calculates the floor of this number and puts 
-         * it into a passed result parameter.
-         * @param _result Result.
-         * @param N Possible rounding direction.
-         * @return Reference to the result.
-         */
-        FLOAT_T<FloatType>& floor(FLOAT_T<FloatType>& _result, CARL_RND = CARL_RND::N) const
-        {
-            _result = std::floor(mValue);
-            return _result;
-        }
-
-        /**
-         * Assigns the number the floor of this number.
-         * @param N Possible rounding direction.
-         * @return Reference to this.
-         */
-        FLOAT_T<FloatType>& floor_assign(CARL_RND = CARL_RND::N)
-        {
-            mValue = std::floor(mValue);
-            return *this;
-        }
-
-        /**
-         * Function which calculates the ceiling of this number and puts 
-         * it into a passed result parameter.
-         * @param _result Result.
-         * @param N Possible rounding direction.
-         * @return Reference to the result.
-         */
-        FLOAT_T<FloatType>& ceil(FLOAT_T<FloatType>& _result, CARL_RND = CARL_RND::N) const
-        {
-            _result = std::ceil(mValue);
-            return _result;
-        }
-
-        /**
-         * Assigns the number the ceiling of this number.
-         * @param N Possible rounding direction.
-         * @return Reference to this.
-         */
-        FLOAT_T<FloatType>& ceil_assign(CARL_RND = CARL_RND::N)
-        {
-            mValue = std::ceil(mValue);
-            return *this;
-        }
-
-        
-        /**
-         * Function which converts the number to a double value.
-         * @param N Possible rounding direction.
-         * @return Double representation of this
-         */
-        double toDouble(CARL_RND = CARL_RND::N) const
-        {
-            return (double) mValue;
-        }
-
-        
-        /**
-         * Explicit typecast operator to integer.
-         * @return Integer representation of this.
-         */
-        explicit operator int() const
-        {
-            return (int) mValue;
-        }
-        
-        /**
-         * Explicit typecast operator to long.
-         * @return Long representation of this.
-         */
-        explicit operator long() const
-        {
-            return (long) mValue;
-        }
-        
-        /**
-         * Explicit typecast operator to double.
-         * @return Double representation of this.
-         */
-        explicit operator double() const
-        {
-            return (double) mValue;
-        }
-        
-        /**
-         * Output stream operator for numbers of type FLOAT_T.
-         * @param ostr Output stream.
-         * @param p Number.
-         * @return Reference to the ostream.
-         */
-        friend std::ostream& operator<<(std::ostream& ostr, const FLOAT_T<FloatType>& p)
-        {
-            ostr << p.toString();
-            return ostr;
-        }
-
-        /**
-         * Comparison operator which tests for equality of two numbers.
-         * @param _lhs Lefthand side of the comparison.
-         * @param _rhs Righthand side of the comparison.
-         * @return True if _lhs equals _rhs.
-         */
-        friend bool operator==(const FLOAT_T<FloatType>& _lhs, const int _rhs)
-        {
-            return _lhs.mValue == _rhs;
-        }
-
-        /**
-         * Comparison operator which tests for equality of two numbers.
-         * @param _lhs Lefthand side of the comparison.
-         * @param _rhs Righthand side of the comparison.
-         * @return True if _lhs equals _rhs.
-         */
-        friend bool operator==(const int _lhs, const FLOAT_T<FloatType>& _rhs)
-        {
-            return _rhs == _lhs;
-        }
-
-        /**
-         * Comparison operator which tests for equality of two numbers.
-         * @param _lhs Lefthand side of the comparison.
-         * @param _rhs Righthand side of the comparison.
-         * @return True if _lhs equals _rhs.
-         */
-        friend bool operator==(const FLOAT_T<FloatType>& _lhs, const double _rhs)
-        {
-            return _lhs.mValue == _rhs;
-        }
-
-        /**
-         * Comparison operator which tests for equality of two numbers.
-         * @param _lhs Lefthand side of the comparison.
-         * @param _rhs Righthand side of the comparison.
-         * @return True if _lhs equals _rhs.
-         */
-        friend bool operator==(const double _lhs, const FLOAT_T<FloatType>& _rhs)
-        {
-            return _rhs == _lhs;
-        }
-
-        /**
-         * Comparison operator which tests for equality of two numbers.
-         * @param _lhs Lefthand side of the comparison.
-         * @param _rhs Righthand side of the comparison.
-         * @return True if _lhs equals _rhs.
-         */
-        friend bool operator==(const FLOAT_T<FloatType>& _lhs, const float _rhs)
-        {
-            return _lhs.mValue == _rhs;
-        }
-
-        /**
-         * Comparison operator which tests for equality of two numbers.
-         * @param _lhs Lefthand side of the comparison.
-         * @param _rhs Righthand side of the comparison.
-         * @return True if _lhs equals _rhs.
-         */
-        friend bool operator==(const float _lhs, const FLOAT_T<FloatType>& _rhs)
-        {
-            return _rhs == _lhs;
-        }
-
-        /**
-         * Function required for extension of Eigen3 with FLOAT_T as 
-         * a custom type which calculates the complex conjugate.
-         * @param x The passed number.
-         * @return Reference to x.
-         */
-        inline const FLOAT_T<FloatType>& ei_conj(const FLOAT_T<FloatType>& x)
-        {
-            return x;
-        }
-
-        /**
-         * Function required for extension of Eigen3 with FLOAT_T as 
-         * a custom type which calculates the real part.
-         * @param x The passed number.
-         * @return Reference to x.
-         */
-        inline const FLOAT_T<FloatType>& ei_real(const FLOAT_T<FloatType>& x)
-        {
-            return x;
-        }
-
-        /**
-         * Function required for extension of Eigen3 with FLOAT_T as 
-         * a custom type which calculates the imaginary part.
-         * @param x The passed number.
-         * @return Zero.
-         */
-        inline FLOAT_T<FloatType> ei_imag(const FLOAT_T<FloatType>&)
-        {
-            return FLOAT_T<FloatType>(0);
-        }
-
-        /**
-         * Function required for extension of Eigen3 with FLOAT_T as 
-         * a custom type which calculates the absolute value.
-         * @param x The passed number.
-         * @return Number which holds the absolute value of x.
-         */
-        inline FLOAT_T<FloatType> ei_abs(const FLOAT_T<FloatType>& x)
-        {
-            FLOAT_T<FloatType> res;
-            x.abs(res);
-            return res;
-        }
-
-        /**
-         * Function required for extension of Eigen3 with FLOAT_T as 
-         * a custom type which calculates the absolute value (special Eigen3
-         * version).
-         * @param x The passed number.
-         * @return Number which holds the absolute value of x according to abs2 of Eigen3.
-         */
-        inline FLOAT_T<FloatType> ei_abs2(const FLOAT_T<FloatType>& x)
-        {
-            FLOAT_T<FloatType> res;
-            x.mul(res, x);
-            return res;
-        }
-
-        /**
-         * Function required for extension of Eigen3 with FLOAT_T as 
-         * a custom type which calculates the square root.
-         * @param x The passed number.
-         * @return Number which holds the square root of x.
-         */
-        inline FLOAT_T<FloatType> ei_sqrt(const FLOAT_T<FloatType>& x)
-        {
-            FLOAT_T<FloatType> res;
-            x.sqrt(res);
-            return res;
-        }
-
-        /**
-         * Function required for extension of Eigen3 with FLOAT_T as 
-         * a custom type which calculates the exponential.
-         * @param x The passed number.
-         * @return Number which holds the exponential of x.
-         */
-        inline FLOAT_T<FloatType> ei_exp(const FLOAT_T<FloatType>& x)
-        {
-            FLOAT_T<FloatType> res;
-            x.exp(res);
-            return res;
-        }
-
-        /**
-         * Function required for extension of Eigen3 with FLOAT_T as 
-         * a custom type which calculates the logarithm.
-         * @param x The passed number.
-         * @return Number which holds the logarithm of x.
-         */
-        inline FLOAT_T<FloatType> ei_log(const FLOAT_T<FloatType>& x)
-        {
-            FLOAT_T<FloatType> res;
-            x.log(res);
-            return res;
-        }
-
-        /**
-         * Function required for extension of Eigen3 with FLOAT_T as 
-         * a custom type which calculates the sine.
-         * @param x The passed number.
-         * @return Number which holds the sine of x.
-         */
-        inline FLOAT_T<FloatType> ei_sin(const FLOAT_T<FloatType>& x)
-        {
-            FLOAT_T<FloatType> res;
-            x.sin(res);
-            return res;
-        }
-
-        /**
-         * Function required for extension of Eigen3 with FLOAT_T as 
-         * a custom type which calculates the cosine.
-         * @param x The passed number.
-         * @return Number which holds the cosine of x.
-         */
-        inline FLOAT_T<FloatType> ei_cos(const FLOAT_T<FloatType>& x)
-        {
-            FLOAT_T<FloatType> res;
-            x.cos(res);
-            return res;
-        }
-
-        /**
-         * Function required for extension of Eigen3 with FLOAT_T as 
-         * a custom type which calculates the power.
-         * @param x The passed number.
-         * @param y Degree.
-         * @return Number which holds the power of x of degree y.
-         */
-        inline FLOAT_T<FloatType> ei_pow(const FLOAT_T<FloatType>& x, FLOAT_T<FloatType> y)
-        {
-            FLOAT_T<FloatType> res;
-            x.pow(res, unsigned(y));
-            return res;
-        }
-
-        /**
-         * Operator for addition of two numbers
-         * @param _lhs Lefthand side.
-         * @param _rhs Righthand side.
-         * @return Number which holds the result.
-         */
-        friend FLOAT_T<FloatType> operator +(const FLOAT_T<FloatType>& _lhs, const FLOAT_T<FloatType>& _rhs)
-        {
-            return FLOAT_T<FloatType>(_lhs.mValue + _rhs.mValue);
-        }
-
-        /**
-         * Operator for addition of two numbers, the righthand side type is the
-         * underlying type.
-         * @param _lhs Lefthand side.
-         * @param _rhs Righthand side.
-         * @return Number which holds the result.
-         */
-        friend FLOAT_T<FloatType> operator +(const FLOAT_T<FloatType>& _lhs, const FloatType& _rhs)
-        {
-            return FLOAT_T<FloatType>(_lhs.mValue + _rhs);
-        }
-
-        /**
-         * Operator for addition of two numbers, the lefthand side is the underlying
-         * type.
-         * @param _lhs Lefthand side.
-         * @param _rhs Righthand side.
-         * @return Number which holds the result.
-         */
-        friend FLOAT_T<FloatType> operator +(const FloatType& _lhs, const FLOAT_T<FloatType>& _rhs)
-        {
-            return _rhs + _lhs;
-        }
-
-        /**
-         * Operator for subtraction of two numbers
-         * @param _lhs Lefthand side.
-         * @param _rhs Righthand side.
-         * @return Number which holds the result.
-         */
-        friend FLOAT_T<FloatType> operator -(const FLOAT_T<FloatType>& _lhs, const FLOAT_T<FloatType>& _rhs)
-        {
-            return FLOAT_T<FloatType>(_lhs.mValue - _rhs.mValue);
-        }
-
-        /**
-         * Operator for addition of two numbers, the righthand side is the underlying
-         * type.
-         * @param _lhs Lefthand side.
-         * @param _rhs Righthand side.
-         * @return Number which holds the result.
-         */
-        friend FLOAT_T<FloatType> operator -(const FLOAT_T<FloatType>& _lhs, const FloatType& _rhs)
-        {
-            return FLOAT_T<FloatType>(_lhs.mValue - _rhs);
-        }
-
-        /**
-         * Operator for subtraction of two numbers, the lefthand side is the underlying
-         * type.
-         * @param _lhs Lefthand side.
-         * @param _rhs Righthand side.
-         * @return Number which holds the result.
-         */
-        friend FLOAT_T<FloatType> operator -(const FloatType& _lhs, const FLOAT_T<FloatType>& _rhs)
-        {
-            return FLOAT_T<FloatType>(_lhs - _rhs.mValue);
-        }
-        
-        /**
-         * Operator for unary negation of a number.
-         * @param _lhs Lefthand side.
-         * @return Number which holds the result.
-         */
-        friend FLOAT_T<FloatType> operator -(const FLOAT_T<FloatType>& _lhs)
-        {
-            return FLOAT_T<FloatType>(-1)*_lhs;
-        }
-
-        /**
-         * Operator for addition of two numbers.
-         * @param _lhs Lefthand side.
-         * @param _rhs Righthand side.
-         * @return Number which holds the result.
-         */
-        friend FLOAT_T<FloatType> operator *(const FLOAT_T<FloatType>& _lhs, const FLOAT_T<FloatType>& _rhs)
-        {
-            return FLOAT_T<FloatType>(_lhs.mValue * _rhs.mValue);
-        }
-        
-        /**
-         * Operator for multiplication of two numbers, the righthand side is the underlying
-         * type.
-         * @param _lhs Lefthand side.
-         * @param _rhs Righthand side.
-         * @return Number which holds the result.
-         */
-        friend FLOAT_T<FloatType> operator *(const FLOAT_T<FloatType>& _lhs, const FloatType& _rhs)
-        {
-            return FLOAT_T<FloatType>(_lhs.mValue * _rhs);
-        }
-        
-        /**
-         * Operator for addition of two numbers, the lefthand side is the underlying
-         * type.
-         * @param _lhs Lefthand side.
-         * @param _rhs Righthand side.
-         * @return Number which holds the result.
-         */
-        friend FLOAT_T<FloatType> operator *(const FloatType& _lhs, const FLOAT_T<FloatType>& _rhs)
-        {
-            return FLOAT_T<FloatType>(_lhs * _rhs.mValue);
-        }
-
-        /**
-         * Operator for addition of two numbers.
-         * @param _lhs Lefthand side.
-         * @param _rhs Righthand side.
-         * @return Number which holds the result.
-         */
-        friend FLOAT_T<FloatType> operator /(const FLOAT_T<FloatType>& _lhs, const FLOAT_T<FloatType>& _rhs)
-        {
-            assert(_rhs != 0);
-            return FLOAT_T<FloatType>(_lhs.mValue / _rhs.mValue);
-        }
-
-        /**
-         * Operator for division of two numbers, the righthand side is the underlying
-         * type.
-         * @param _lhs Lefthand side.
-         * @param _rhs Righthand side.
-         * @return Number which holds the result.
-         */
-        friend FLOAT_T<FloatType> operator /(const FLOAT_T<FloatType>& _lhs, const FloatType& _rhs)
-        {
-            assert(_rhs != 0);
-            return FLOAT_T<FloatType>(_lhs.mValue / _rhs);
-        }
-
-        /**
-         * Operator for division of two numbers, the lefthand side is the underlying
-         * type.
-         * @param _lhs Lefthand side.
-         * @param _rhs Righthand side.
-         * @return Number which holds the result.
-         */
-        friend FLOAT_T<FloatType> operator /(const FloatType& _lhs, const FLOAT_T<FloatType>& _rhs)
-        {
-            assert(_rhs != 0);
-            return FLOAT_T<FloatType>(_lhs / _rhs.mValue);
-        }
-
-        /**
-         * Operator which increments this number by one.
-         * @param _num 
-         * @return Reference to _num.
-         */
-        friend FLOAT_T<FloatType>& operator ++(FLOAT_T<FloatType>& _num)
-        {
-            _num.mValue += 1;
-            return _num;
-        }
-
-        /**
-         * Operator which decrements this number by one.
-         * @param _num 
-         * @return Reference to _num.
-         */
-        friend FLOAT_T<FloatType>& operator --(FLOAT_T<FloatType>& _num)
-        {
-            _num.mValue -= 1;
-            return _num;
-        }
-
-        /**
-         * Operator which adds the righthand side to this.
-         * @param _rhs
-         * @return Reference to this.
-         */
-        FLOAT_T<FloatType>& operator +=(const FLOAT_T<FloatType>& _rhs)
-        {
-            mValue = mValue + _rhs.mValue;
-            return *this;
-        }
-
-        /**
-         * Operator which adds the righthand side of the underlying type to this.
-         * @param _rhs
-         * @return Reference to this.
-         */
-        FLOAT_T<FloatType>& operator +=(const FloatType& _rhs)
-        {
-            mValue = mValue + _rhs;
-            return *this;
-        }
-
-        /**
-         * Operator which subtracts the righthand side from this.
-         * @param _rhs
-         * @return Reference to this.
-         */
-        FLOAT_T<FloatType>& operator -=(const FLOAT_T<FloatType>& _rhs)
-        {
-            mValue = mValue - _rhs.mValue;
-            return *this;
-        }
-
-        /**
-         * Operator which subtracts the righthand side of the underlying type from this.
-         * @param _rhs
-         * @return Reference to this.
-         */
-        FLOAT_T<FloatType>& operator -=(const FloatType& _rhs)
-        {
-            mValue = mValue - _rhs;
-            return *this;
-        }
-        
-        /**
-         * Operator for unary negation of this number.
-         * @return Number which holds the negated original number.
-         */
-        FLOAT_T<FloatType> operator-()
-        {
-            FLOAT_T<FloatType> result = FLOAT_T<FloatType>(*this);
-            result *= FLOAT_T<FloatType>(-1);
-            return result;
-        }
-
-        /**
-         * Operator which multiplicates this number by the righthand side.
-         * @param _rhs
-         * @return Reference to this.
-         */
-        FLOAT_T<FloatType>& operator *=(const FLOAT_T<FloatType>& _rhs)
-        {
-            mValue = mValue * _rhs.mValue;
-            return *this;
-        }
-
-        /**
-         * Operator which multiplicates this number by the righthand side of the
-         * underlying type.
-         * @param _rhs
-         * @return Reference to this.
-         */
-        FLOAT_T<FloatType>& operator *=(const FloatType& _rhs)
-        {
-            mValue = mValue * _rhs;
-            return *this;
-        }
-
-        /**
-         * Operator which divides this number by the righthand side.
-         * @param _rhs
-         * @return Reference to this.
-         */
-        FLOAT_T<FloatType>& operator /=(const FLOAT_T<FloatType>& _rhs)
-        {
-            mValue = mValue / _rhs.mValue;
-            return *this;
-        }
-
-        /**
-         * Operator which divides this number by the righthand side of the underlying
-         * type.
-         * @param _rhs
-         * @return Reference to this.
-         */
-        FLOAT_T<FloatType>& operator /=(const FloatType& _rhs)
-        {
-            mValue = mValue / _rhs;
-            return *this;
-        }
-        
-        /**
-         * Method which converts this number to a string.
-         * @return String representation of this number.
-         */
-        std::string toString() const
-        {
-            return std::to_string(mValue);
-        }
-    };
-    
-    template<typename FloatType>
-    inline bool isInteger(const FLOAT_T<FloatType>&) {
-	return false;
-    }
-	
-    /**
-     * Implements the division which assumes that there is no remainder.
-     * @param _lhs 
-     * @param _rhs
-     * @return Number which holds the result.
-     */
-    template<typename FloatType>
-    inline FLOAT_T<FloatType> div(const FLOAT_T<FloatType>& _lhs, const FLOAT_T<FloatType>& _rhs)
-    {
-        // TODO
-        FLOAT_T<FloatType> result;
-        result = _lhs / _rhs;
-        return result;
-    }
-    
-    /**
-     * Implements the division with remainder.
-     * @param _lhs
-     * @param _rhs
-     * @return Number which holds the result.
-     */
-    template<typename FloatType>
-    inline FLOAT_T<FloatType> quotient(const FLOAT_T<FloatType>& _lhs, const FLOAT_T<FloatType>& _rhs)
-    {
-        // TODO
-        FLOAT_T<FloatType> result;
-        result = _lhs / _rhs;
-        return result;
-    }
-    
-    /**
-     * Casts the FLOAT_T to an arbitrary integer type which has a constructor for
-     * a native int.
-     * @param _float
-     * @return Integer type which holds floor(_float).
-     */
-    template<typename Integer, typename FloatType>
-    inline Integer toInt(const FLOAT_T<FloatType>& _float)
-    {
-        Integer result = (int)_float;
-        return result;
-    }
-    
-    /**
-     * Method which returns the absolute value of the passed number.
-     * @param _in Number.
-     * @return Number which holds the result.
-     */
-    template<typename FloatType>
-    inline FLOAT_T<FloatType> abs(const FLOAT_T<FloatType>& _in)
-    {
-        FLOAT_T<FloatType> result;
-        _in.abs(result);
-        return result;
-    }
-    
-    /**
-     * Method which returns the logarithm of the passed number.
-     * @param _in Number.
-     * @return Number which holds the result.
-     */
-    template<typename FloatType>
-    inline FLOAT_T<FloatType> log(const FLOAT_T<FloatType>& _in)
-    {
-        FLOAT_T<FloatType> result;
-        _in.log(result);
-        return result;
-    }
-    
-    /**
-     * Method which returns the square root of the passed number.
-     * @param _in Number.
-     * @return Number which holds the result.
-     */
-    template<typename FloatType>
-    inline FLOAT_T<FloatType> sqrt(const FLOAT_T<FloatType>& _in)
-    {
-        FLOAT_T<FloatType> result;
-        _in.sqrt(result);
-        return result;
-    }
-	
-	template<typename FloatType>
-	inline FLOAT_T<FloatType> pow(const FLOAT_T<FloatType>& _in, size_t _exp)
-	{
-		FLOAT_T<FloatType> result;
-		_in.pow(result, _exp);
-		return result;
-	}
-	
-	template<typename FloatType>
-	inline FLOAT_T<FloatType> sin(const FLOAT_T<FloatType>& _in)
-	{
-		FLOAT_T<FloatType> result;
-		_in.sin(result);
-		return result;
-	}
-	
-	template<typename FloatType>
-	inline FLOAT_T<FloatType> cos(const FLOAT_T<FloatType>& _in)
-	{
-		FLOAT_T<FloatType> result;
-		_in.cos(result);
-		return result;
-	}
-    
-	template<typename FloatType>
-	inline FLOAT_T<FloatType> asin(const FLOAT_T<FloatType>& _in)
-	{
-		FLOAT_T<FloatType> result;
-		_in.asin(result);
-		return result;
-	}
-	
-	template<typename FloatType>
-	inline FLOAT_T<FloatType> acos(const FLOAT_T<FloatType>& _in)
-	{
-		FLOAT_T<FloatType> result;
-		_in.acos(result);
-		return result;
-	}
-
-            template<typename FloatType>
-            inline FLOAT_T<FloatType> atan(const FLOAT_T<FloatType>& _in)
-            {
-                FLOAT_T<FloatType> result;
-                _in.atan(result);
-                return result;
-            }
-	
-    /**
-     * Method which returns the next smaller integer of this number or the number
-     * itself, if it is already an integer.
-     * @param _in Number.
-     * @return Number which holds the result.
-     */
-    template<typename FloatType>
-    inline FLOAT_T<FloatType> floor(const FLOAT_T<FloatType>& _in)
-    {
-        FLOAT_T<FloatType> result;
-        _in.floor(result);
-        return result;
-    }
-    
-    /**
-     * Method which returns the next larger integer of the passed number or the
-     * number itself, if it is already an integer.
-     * @param _in Number.
-     * @return Number which holds the result.
-     */
-    template<typename FloatType>
-    inline FLOAT_T<FloatType> ceil(const FLOAT_T<FloatType>& _in)
-    {
-        FLOAT_T<FloatType> result;
-        _in.ceil(result);
-        return result;
-    }
-    
-    template<>
-    inline FLOAT_T<double> rationalize<FLOAT_T<double>>(double _in)
-    {
-        return FLOAT_T<double>(_in);
-    }
-    
-    template<>
-    inline FLOAT_T<float> rationalize<FLOAT_T<float>>(float _in)
-    {
-        return FLOAT_T<float>(_in);
-    }
-    
-    
-    #ifdef USE_CLN_NUMBERS
-    /**
-     * Implicitly converts the number to a rational and returns the denominator.
-     * @param _in Number.
-     * @return Cln interger which holds the result.
-     */
-    template<typename FloatType>
-    inline cln::cl_I getDenom(const FLOAT_T<FloatType>& _in)
-    {
-        return carl::getDenom(carl::rationalize<cln::cl_RA>(_in.toDouble()));
-    }
-    
-    /**
-     * Implicitly converts the number to a rational and returns the nominator.
-     * @param _in Number.
-     * @return Cln interger which holds the result.
-     */
-    template<typename FloatType>
-    inline cln::cl_I getNum(const FLOAT_T<FloatType>& _in)
-    {
-        return carl::getNum(carl::rationalize<cln::cl_RA>(_in.toDouble()));
-    }
-    #else
-    /**
-     * Implicitly converts the number to a rational and returns the denominator.
-     * @param _in Number.
-     * @return GMP interger which holds the result.
-     */
-    template<typename FloatType>
-    inline mpz_class getDenom(const FLOAT_T<FloatType>& _in)
-    {
-        return carl::getDenom(carl::rationalize<mpq_class>(_in.toDouble()));
-    }
-    
-    /**
-     * Implicitly converts the number to a rational and returns the nominator.
-     * @param _in Number.
-     * @return GMP interger which holds the result.
-     */
-    template<typename FloatType>
-    inline mpz_class getNum(const FLOAT_T<FloatType>& _in)
-    {
-        return carl::getNum(carl::rationalize<mpq_class>(_in.toDouble()));
-    }
-    #endif
-    
-	template<typename FloatType>
-	inline bool isZero(const FLOAT_T<FloatType>& _in) {
-		return _in.mValue == 0;
-	}	
-	
-
-#include "adaption_float/mpfr_float.tpp"
-
-} // namespace
+/**
+ * General class for floating point numbers with different formats. Extend to
+ * other types if necessary.
+ * 
+ * @file FLOAT_T.h
+ * @author  Stefan Schupp <stefan.schupp@cs.rwth-aachen.de>
+ * @since   2013-10-14
+ * @version 2014-08-28
+ */
+
+#pragma once
+
+#include <string>
+#include <cfloat>
+#include <iostream>
+#include <assert.h>
+#include <math.h>
+#include <cmath>
+#include <cstddef>
+#include "../util/platform.h"
+#ifdef USE_CLN_NUMBERS
+	#include <cln/cln.h>
+#elif defined(__WIN)
+	#pragma warning(push, 0)
+	#include <mpirxx.h>
+	#pragma warning(pop)
+#else
+	#include <gmpxx.h>
+#endif
+#ifdef USE_MPFR_FLOAT
+#include <mpfr.h>
+#endif
+
+#include "typetraits.h"
+#ifdef USE_CLN_NUMBERS
+#include "adaption_cln/typetraits.h"
+#include "adaption_cln/operations.h"
+#else
+#include "adaption_gmpxx/typetraits.h"
+#include "adaption_gmpxx/operations.h"
+#endif
+#include "config.h"
+#include "roundingConversion.h"
+#include "../util/SFINAE.h"
+#include "../core/logging.h"
+
+
+namespace carl
+{
+    typedef long precision_t;
+
+    template<typename FloatType>
+    class FLOAT_T;
+
+    /**
+     * Struct which holds the conversion operator for any two instanciations of 
+     * FLOAT_T with different underlying floating point implementations. Note
+     * that this conversion introduces loss of precision, as it uses the toDouble()
+     * method and the corresponding double constructor from the target type.
+     */
+    template<typename T1, typename T2>
+    struct FloatConv
+    {
+        /**
+         * Conversion operator for conversion of two instanciations of FLOAT_T 
+         * with different underlying floating point implementations.
+         * @param _op2 The source instanciation (T2)
+         * @return returns an instanciation with different floating point implementation (T1)
+         */
+        FLOAT_T<T1> operator() (const FLOAT_T<T2>& _op2) const
+        {
+            return FLOAT_T<T1>(_op2.toDouble());
+        }
+    };
+	
+	
+	enum Str2Double_Error { FLOAT_SUCCESS, FLOAT_OVERFLOW, FLOAT_UNDERFLOW, FLOAT_INCONVERTIBLE };
+
+	inline Str2Double_Error str2double (double &d, char const *s)
+	{
+		char *end;
+		long double  l;
+		errno = 0;
+		l = strtod(s, &end);
+		if ((errno == ERANGE && l == LDBL_MAX) || l > DBL_MAX) {
+			return FLOAT_OVERFLOW;
+		}
+		if ((errno == ERANGE && l == LDBL_MIN) || l < DBL_MIN) {
+			return FLOAT_UNDERFLOW;
+		}
+		if (*s == '\0' || *end != '\0') {
+			return FLOAT_INCONVERTIBLE;
+		}
+		d = double(l);
+		return FLOAT_SUCCESS;
+	}
+    
+	// Usable AlmostEqual function taken from http://www.cygnus-software.com/papers/comparingfloats/comparingfloats.htm
+	template<typename Number>
+	inline bool AlmostEqual2sComplement(Number A, Number B, int = 1)
+	{
+		return A == B;
+	}
+	
+	template<>
+	inline bool AlmostEqual2sComplement(double A, double B, int maxUlps)
+	{
+		// Make sure maxUlps is non-negative and small enough that the
+		// default NAN won't compare as equal to anything.
+		assert(maxUlps > 0 && maxUlps < 4 * 1024 * 1024);
+		long long aInt = *(long long*)&A;
+		// Make aInt lexicographically ordered as a twos-complement int
+		if (aInt < 0)
+			aInt = (long long)(0x8000000000000000) - aInt;
+		// Make bInt lexicographically ordered as a twos-complement int
+		long long bInt = *(long long*)&B;
+		if (bInt < 0)
+			bInt = (long long)(0x8000000000000000) - bInt;
+		long long intDiff = std::abs(aInt - bInt);
+		if (intDiff <= maxUlps)
+			return true;
+
+		return false;
+	}
+	
+    /**
+     * Templated wrapper class which allows universal usage of different 
+     * IEEE 754 implementations.
+     * For each implementation intended to use it is necessary to implement the
+     * according specialization of this class.
+     */
+    template<typename FloatType>
+    class FLOAT_T
+    {
+        static_assert(carl::is_subset_of_integers<FloatType>::value == false, "FLOAT_T may not be used with integers.");
+    private:
+        FloatType mValue;
+
+    public:
+
+        /**
+         * Default empty constructor, which initializes to zero.
+         */
+        FLOAT_T<FloatType>() :
+			mValue()
+        {
+            assert(std::is_floating_point<FloatType>::value);
+        }
+
+        /**
+         * Constructor, which takes a double as input and optional rounding, which
+         * can be used, if the underlying fp implementation allows this.
+         * @param _double Value to be initialized.
+         * @param N Possible rounding direction.
+         */
+        FLOAT_T<FloatType>(const double _double, const CARL_RND=CARL_RND::N)
+        {
+            assert(std::is_floating_point<FloatType>::value);
+            mValue = _double;
+        }
+
+        /**
+         * Constructor, which takes a float as input and optional rounding, which
+         * can be used, if the underlying fp implementation allows this.
+         * @param _float Value to be initialized.
+         * @param N Possible rounding direction.
+         */
+        FLOAT_T<FloatType>(const float _float, const CARL_RND=CARL_RND::N)
+        {
+            assert(std::is_floating_point<FloatType>::value);
+            mValue = _float;
+        }
+
+        /**
+         * Constructor, which takes an integer as input and optional rounding, which
+         * can be used, if the underlying fp implementation allows this.
+         * @param _int Value to be initialized.
+         * @param N Possible rounding direction.
+         */
+        FLOAT_T<FloatType>(const int _int, const CARL_RND=CARL_RND::N)
+        {
+            assert(std::is_floating_point<FloatType>::value);
+            mValue = _int;
+        }
+		
+		/**
+         * Constructor, which takes an unsigned integer as input and optional rounding, which
+         * can be used, if the underlying fp implementation allows this.
+         * @param _int Value to be initialized.
+         * @param N Possible rounding direction.
+         */
+        FLOAT_T<FloatType>(const unsigned _int, const CARL_RND=CARL_RND::N)
+        {
+            assert(std::is_floating_point<FloatType>::value);
+            mValue = _int;
+        }
+        
+        /**
+         * Constructor, which takes a long as input and optional rounding, which
+         * can be used, if the underlying fp implementation allows this.
+         * @param _long Value to be initialized.
+         * @param N Possible rounding direction.
+         */
+        FLOAT_T<FloatType>(const long _long, const CARL_RND=CARL_RND::N)
+        {
+            assert(std::is_floating_point<FloatType>::value);
+            mValue = _long;
+        }
+
+        /**
+         * Constructor, which takes an unsigned long as input and optional rounding, which
+         * can be used, if the underlying fp implementation allows this.
+         * @param _long Value to be initialized.
+         * @param N Possible rounding direction.
+         */
+        FLOAT_T<FloatType>(const unsigned long _long, const CARL_RND=CARL_RND::N)
+        {
+            assert(std::is_floating_point<FloatType>::value);
+            mValue = _long;
+        }
+
+        /**
+         * Copyconstructor which takes a FLOAT_T<FloatType>  and optional rounding 
+         * as input, which can be used, if the underlying fp implementation 
+         * allows this.
+         * @param _float Value to be initialized.
+         * @param N Possible rounding direction.
+         */
+        FLOAT_T<FloatType>(const FLOAT_T<FloatType>& _float, const CARL_RND=CARL_RND::N) : mValue(_float.mValue)
+        {
+            assert(std::is_floating_point<FloatType>::value);
+        }
+
+        /**
+         * Constructor, which takes an arbitrary fp type as input and optional rounding, which
+         * can be used, if the underlying fp implementation allows this.
+         * @param val Value to be initialized.
+         * @param N Possible rounding direction.
+         */
+        template<typename F = FloatType, DisableIf< std::is_same<F, double> > = dummy>
+        FLOAT_T<FloatType>(const FloatType& val, const CARL_RND=CARL_RND::N)
+        {
+            mValue = val;
+        }
+        
+        /**
+         * Constructor, which takes a FLOAT_T instanciation with different fp implementation
+         * as input and optional rounding, which can be used, if the underlying 
+         * fp implementation allows this.
+         * @param _float Value to be initialized.
+         * @param N Possible rounding direction.
+         */
+        template<typename F, DisableIf< std::is_same<F, FloatType> > = dummy>
+        FLOAT_T<FloatType>(const FLOAT_T<F>& _float, const CARL_RND=CARL_RND::N)
+        {
+            mValue = _float.toDouble();
+        }
+		
+		FLOAT_T<FloatType>(const std::string& _string, const CARL_RND=CARL_RND::N)
+		{
+			str2double (mValue, _string);
+//			mValue = std::atof(_string.c_str());
+		}
+
+        /**
+         * Destructor. Note that for some specializations memory management has to
+         * be included here.
+         */
+        ~FLOAT_T() { }
+
+        /**
+         * Getter for the raw value contained.
+         * @return Raw value.
+         */
+        const FloatType& value() const
+        {
+            return mValue;
+        }
+
+        /**
+         * If precision is used, this getter returns the acutal precision (default:
+         * 53 bit).
+         * @return Precision.
+         */
+        precision_t precision() const
+        {
+            return 0;
+        }
+
+        /**
+         * Allows to set the desired precision. Note: If the value is already 
+         * initialized this can change the internal value.
+         * @param Precision in bits.
+         * @return Reference to this.
+         */
+        FLOAT_T<FloatType>& setPrecision(const precision_t&)
+        {
+            return *this;
+        }
+
+        /**
+         * Assignment operator.
+         * @param _rhs Righthand side of the assignment.
+         * @return Reference to this.
+         */
+        FLOAT_T<FloatType>& operator =(const FLOAT_T<FloatType>& _rhs)
+        {
+            mValue = _rhs.mValue;
+            return *this;
+        }
+
+        /**
+         * Comparison operator for equality.
+         * @param _rhs Righthand side of the comparison.
+         * @return True if _rhs equals this.
+         */
+        bool operator ==(const FLOAT_T<FloatType>& _rhs) const
+        {
+			//std::cout << "COMPARISON: " << *this << " == " << _rhs << " : " << (mValue == _rhs.mValue) << std::endl;
+            //return mValue == _rhs.mValue;
+			return AlmostEqual2sComplement(double(mValue), double(_rhs.mValue), 4);
+        }
+
+        /**
+         * Comparison operator for inequality.
+         * @param _rhs Righthand side of the comparison.
+         * @return True if _rhs is unequal to this.
+         */
+        bool operator !=(const FLOAT_T<FloatType> & _rhs) const
+        {
+            return mValue != _rhs.mValue;
+        }
+
+        /**
+         * Comparison operator for larger than.
+         * @param _rhs Righthand side of the comparison.
+         * @return True if _rhs is larger than this.
+         */
+        bool operator>(const FLOAT_T<FloatType> & _rhs) const
+        {
+            return mValue > _rhs.mValue;
+        }
+		
+		bool operator>(int _rhs) const
+        {
+            return mValue > _rhs;
+        }
+		
+		bool operator>(unsigned _rhs) const
+        {
+            return mValue > _rhs;
+        }
+		
+
+        /**
+         * Comparison operator for less than.
+         * @param _rhs Righthand side of the comparison.
+         * @return  True if _rhs is smaller than this.
+         */
+        bool operator<(const FLOAT_T<FloatType> & _rhs) const
+        {
+            return mValue < _rhs.mValue;
+        }
+		
+		bool operator<(int _rhs) const
+        {
+            return mValue < _rhs;
+        }
+		
+		bool operator<(unsigned _rhs) const
+        {
+            return mValue < _rhs;
+        }
+
+        /**
+         * Comparison operator for less or equal than.
+         * @param _rhs Righthand side of the comparison.
+         * @return True if _rhs is larger or equal than this.
+         */
+        bool operator <=(const FLOAT_T<FloatType> & _rhs) const
+        {
+            return mValue <= _rhs.mValue;
+        }
+
+        /**
+         * Comparison operator for larger or equal than.
+         * @param _rhs Righthand side of the comparison.
+         * @return True if _rhs is smaller or equal than this.
+         */
+        bool operator >=(const FLOAT_T<FloatType> & _rhs) const
+        {
+            return mValue >= _rhs.mValue;
+        }
+
+        /**
+         * Function for addition of two numbers, which assigns the result to the 
+         * calling number.
+         * @param _op2 Righthand side of the operation
+         * @param N Possible rounding direction.
+         * @return Reference to this.
+         */
+        FLOAT_T<FloatType>& add_assign(const FLOAT_T<FloatType>& _op2, CARL_RND = CARL_RND::N)
+        {
+            mValue = mValue + _op2.mValue;
+            return *this;
+        }
+
+        /**
+         * Function which adds two numbers and puts the result in a third number passed as parameter.
+         * @param _result Result of the operation.
+         * @param _op2 Righthand side of the operation.
+         * @param N Possible rounding direction.
+         * @return Reference to the result.
+         */
+        FLOAT_T<FloatType>& add(FLOAT_T<FloatType>& _result, const FLOAT_T<FloatType>& _op2, CARL_RND = CARL_RND::N) const
+        {
+            _result.mValue = mValue + _op2.mValue;
+            return _result;
+        }
+
+        /**
+         * Function for subtraction of two numbers, which assigns the result to the 
+         * calling number.
+         * @param _op2 Righthand side of the operation
+         * @param N Possible rounding direction.
+         * @return Reference to this.
+         */
+        FLOAT_T<FloatType>& sub_assign(const FLOAT_T<FloatType>& _op2, CARL_RND = CARL_RND::N)
+        {
+            mValue = mValue - _op2.mValue;
+            return *this;
+        }
+
+        /**
+         * Function which subtracts the righthand side from this number and puts
+         * the result in a third number passed as parameter.
+         * @param _result Result of the operation.
+         * @param _op2 Righthand side of the operation.
+         * @param N Possible rounding direction.
+         * @return Reference to the result.
+         */
+        FLOAT_T<FloatType>& sub(FLOAT_T<FloatType>& _result, const FLOAT_T<FloatType>& _op2, CARL_RND = CARL_RND::N) const
+        {
+            _result.mValue = mValue - _op2.mValue;
+            return _result;
+        }
+
+        /**
+         * Function for multiplication of two numbers, which assigns the result to the 
+         * calling number.
+         * @param _op2 Righthand side of the operation
+         * @param N Possible rounding direction.
+         * @return Reference to this.
+         */
+        FLOAT_T<FloatType>& mul_assign(const FLOAT_T<FloatType>& _op2, CARL_RND = CARL_RND::N)
+        {
+            mValue = mValue * _op2.mValue;
+            return *this;
+        }
+
+        /**
+         * Function which multiplicates two numbers and puts the result in a 
+         * third number passed as parameter.
+         * @param _result Result of the operation.
+         * @param _op2 Righthand side of the operation.
+         * @param N Possible rounding direction.
+         * @return Reference to the result.
+         */
+        FLOAT_T<FloatType>& mul(FLOAT_T<FloatType>& _result, const FLOAT_T<FloatType>& _op2, CARL_RND = CARL_RND::N) const
+        {
+            _result.mValue = mValue * _op2.mValue;
+            return _result;
+        }
+
+        /**
+         * Function for division of two numbers, which assigns the result to the 
+         * calling number.
+         * @param _op2 Righthand side of the operation
+         * @param N Possible rounding direction.
+         * @return Reference to this.
+         */
+        FLOAT_T<FloatType>& div_assign(const FLOAT_T<FloatType>& _op2, CARL_RND = CARL_RND::N)
+        {
+            assert(_op2 != 0);
+            mValue = mValue / _op2.mValue;
+            return *this;
+        }
+
+        /**
+         * Function which divides this number by the righthand side and puts the 
+         * result in a third number passed as parameter.
+         * @param _result Result of the operation.
+         * @param _op2 Righthand side of the operation.
+         * @param N Possible rounding direction.
+         * @return Reference to the result.
+         */
+        FLOAT_T<FloatType>& div(FLOAT_T<FloatType>& _result, const FLOAT_T<FloatType>& _op2, CARL_RND = CARL_RND::N) const
+        {
+            assert(_op2 != 0);
+            _result.mValue = mValue / _op2.mValue;
+            return _result;
+        }
+
+        /**
+         * Function for the square root of the number, which assigns the result to the 
+         * calling number.
+         * @param N Possible rounding direction.
+         * @return Reference to this.
+         */
+        FLOAT_T<FloatType>& sqrt_assign(CARL_RND = CARL_RND::N)
+        {
+            assert(*this >= 0);
+            mValue = std::sqrt(mValue);
+            return *this;
+        }
+
+        /**
+         * Returns the square root of this number and puts it into a passed result
+         * parameter.
+         * @param _result Result.
+         * @param N Possible rounding direction.
+         * @return Reference to the result.
+         */
+        FLOAT_T<FloatType>& sqrt(FLOAT_T<FloatType>& _result, CARL_RND = CARL_RND::N) const
+        {
+            assert(mValue >= 0);
+            _result.mValue = std::sqrt(mValue);
+            return _result;
+        }
+
+        /**
+         * Function for the cubic root of the number, which assigns the result to the 
+         * calling number.
+         * @param N Possible rounding direction.
+         * @return Reference to this.
+         */
+        FLOAT_T<FloatType>& cbrt_assign(CARL_RND = CARL_RND::N)
+        {
+            assert(*this >= 0);
+            mValue = std::cbrt(mValue);
+            return *this;
+        }
+
+        /**
+         * Returns the cubic root of this number and puts it into a passed result
+         * parameter.
+         * @param _result Result.
+         * @param N Possible rounding direction.
+         * @return Reference to the result.
+         */
+        FLOAT_T<FloatType>& cbrt(FLOAT_T<FloatType>& _result, CARL_RND = CARL_RND::N) const
+        {
+            assert(*this >= 0);
+            _result.mValue = std::cbrt(mValue);
+            return _result;
+        }
+
+        /**
+         * Function for the nth root of the number, which assigns the result to the 
+         * calling number.
+         * @param Degree of the root.
+         * @param N Possible rounding direction.
+         * @return Reference to this.
+         */
+        FLOAT_T<FloatType>& root_assign(unsigned long int, CARL_RND = CARL_RND::N)
+        {
+            assert(*this >= 0);
+            /// @todo implement root_assign for FLOAT_T
+            CARL_LOG_NOTIMPLEMENTED();
+            return *this;
+        }
+
+        /**
+         * Function which calculates the nth root of this number and puts it into a passed result
+         * parameter.
+         * @param Result.
+         * @param Degree of the root.
+         * @param N Possible rounding direction.
+         * @return Reference to the result.
+         */
+        FLOAT_T<FloatType>& root(FLOAT_T<FloatType>&, unsigned long int, CARL_RND = CARL_RND::N) const
+        {
+            assert(*this >= 0);
+            CARL_LOG_NOTIMPLEMENTED();
+            /// @todo implement root for FLOAT_T
+        }
+
+        /**
+         * Function for the nth power of the number, which assigns the result to the 
+         * calling number.
+         * @param _exp Exponent.
+         * @param N Possible rounding direction.
+         * @return Reference to this.
+         */
+        FLOAT_T<FloatType>& pow_assign(unsigned _exp, CARL_RND = CARL_RND::N)
+        {
+            mValue = std::pow(mValue, _exp);
+            return *this;
+        }
+
+        /**
+         * Function which calculates the power of this number and puts it into a passed result
+         * parameter.
+         * @param _result Result.
+         * @param _exp Exponent.
+         * @param N Possible rounding direction.
+         * @return Reference to the result.
+         */
+        FLOAT_T<FloatType>& pow(FLOAT_T<FloatType>& _result, unsigned _exp, CARL_RND = CARL_RND::N) const
+        {
+            _result.mValue = std::pow(mValue, _exp);
+            return _result;
+        }
+
+        /**
+         * Assigns the number the absolute value of this number.
+         * @param N Possible rounding direction.
+         * @return Reference to this.
+         */
+        FLOAT_T<FloatType>& abs_assign(CARL_RND = CARL_RND::N)
+        {
+            mValue = std::abs(mValue);
+            return *this;
+        }
+
+        /**
+         * Function which calculates the absolute value of this number and puts 
+         * it into a passed result parameter.
+         * @param _result Result.
+         * @param N Possible rounding direction.
+         * @return Reference to the result.
+         */
+        FLOAT_T<FloatType>& abs(FLOAT_T<FloatType>& _result, CARL_RND = CARL_RND::N) const
+        {
+            _result.mValue = std::abs(mValue);
+            return _result;
+        }
+
+        /**
+         * Assigns the number the exponential of this number.
+         * @param N Possible rounding direction.
+         * @return Reference to this.
+         */
+        FLOAT_T<FloatType>& exp_assign(CARL_RND = CARL_RND::N)
+        {
+            mValue = std::exp(mValue);
+            return *this;
+        }
+
+        /**
+         * Function which calculates the exponential of this number and puts 
+         * it into a passed result parameter.
+         * @param _result Result.
+         * @param N Possible rounding direction.
+         * @return Reference to the result.
+         */
+        FLOAT_T<FloatType>& exp(FLOAT_T<FloatType>& _result, CARL_RND = CARL_RND::N) const
+        {
+            _result.mValue = std::exp(this->mValue);
+            return _result;
+        }
+
+        /**
+         * Assigns the number the sine of this number.
+         * @param N Possible rounding direction.
+         * @return Reference to this.
+         */
+        FLOAT_T<FloatType>& sin_assign(CARL_RND = CARL_RND::N)
+        {
+            mValue = std::sin(mValue);
+            return *this;
+        }
+
+        /**
+         * Function which calculates the sine of this number and puts 
+         * it into a passed result parameter.
+         * @param _result Result.
+         * @param N Possible rounding direction.
+         * @return Reference to the result.
+         */
+        FLOAT_T<FloatType>& sin(FLOAT_T<FloatType>& _result, CARL_RND = CARL_RND::N) const
+        {
+            _result.mValue = std::sin(mValue);
+            return _result;
+        }
+
+        /**
+         * Assigns the number the cosine of this number.
+         * @param N Possible rounding direction.
+         * @return Reference to this.
+         */
+        FLOAT_T<FloatType>& cos_assign(CARL_RND = CARL_RND::N)
+        {
+            mValue = std::cos(mValue);
+            return *this;
+        }
+
+        /**
+         * Function which calculates the cosine of this number and puts 
+         * it into a passed result parameter.
+         * @param _result Result.
+         * @param N Possible rounding direction.
+         * @return Reference to the result.
+         */
+        FLOAT_T<FloatType>& cos(FLOAT_T<FloatType>& _result, CARL_RND = CARL_RND::N) const
+        {
+            _result.mValue = std::cos(mValue);
+            return _result;
+        }
+
+        /**
+         * Assigns the number the logarithm of this number.
+         * @param N Possible rounding direction.
+         * @return Reference to this.
+         */
+        FLOAT_T<FloatType>& log_assign(CARL_RND = CARL_RND::N)
+        {
+            mValue = std::log(mValue);
+            return *this;
+        }
+
+        /**
+         * Function which calculates the logarithm of this number and puts 
+         * it into a passed result parameter.
+         * @param _result Result.
+         * @param N Possible rounding direction.
+         * @return Reference to the result.
+         */
+        FLOAT_T<FloatType>& log(FLOAT_T<FloatType>& _result, CARL_RND = CARL_RND::N) const
+        {
+            _result.mValue = std::log(mValue);
+            return _result;
+        }
+        
+        /**
+         * Assigns the number the tangent of this number.
+         * @param N Possible rounding direction.
+         * @return Reference to this.
+         */
+        FLOAT_T<FloatType>& tan_assign(CARL_RND = CARL_RND::N)
+        {
+            mValue = std::tan(mValue);
+            return *this;
+        }
+
+        /**
+         * Function which calculates the tangent of this number and puts 
+         * it into a passed result parameter.
+         * @param _result Result.
+         * @param N Possible rounding direction.
+         * @return Reference to the result.
+         */
+        FLOAT_T<FloatType>& tan(FLOAT_T<FloatType>& _result, CARL_RND = CARL_RND::N) const
+        {
+            _result.mValue = std::tan(mValue);
+            return _result;
+        }
+
+        /**
+         * Assigns the number the arcus sine of this number.
+         * @param N Possible rounding direction.
+         * @return Reference to this.
+         */
+        FLOAT_T<FloatType>& asin_assign(CARL_RND = CARL_RND::N)
+        {
+            mValue = std::asin(mValue);
+            return *this;
+        }
+
+        /**
+         * Function which calculates the arcus sine of this number and puts 
+         * it into a passed result parameter.
+         * @param _result Result.
+         * @param N Possible rounding direction.
+         * @return Reference to the result.
+         */
+        FLOAT_T<FloatType>& asin(FLOAT_T<FloatType>& _result, CARL_RND = CARL_RND::N) const
+        {
+            _result.mValue = std::asin(mValue);
+            return _result;
+        }
+
+        /**
+         * Assigns the number the arcus cosine of this number.
+         * @param N Possible rounding direction.
+         * @return Reference to this.
+         */
+        FLOAT_T<FloatType>& acos_assign(CARL_RND = CARL_RND::N)
+        {
+            mValue = std::acos(mValue);
+            return *this;
+        }
+
+        /**
+         * Function which calculates the arcus cosine of this number and puts 
+         * it into a passed result parameter.
+         * @param _result Result.
+         * @param N Possible rounding direction.
+         * @return Reference to the result.
+         */
+        FLOAT_T<FloatType>& acos(FLOAT_T<FloatType>& _result, CARL_RND = CARL_RND::N) const
+        {
+            _result.mValue = std::acos(mValue);
+            return _result;
+        }
+
+        /**
+         * Assigns the number the arcus tangent of this number.
+         * @param N Possible rounding direction.
+         * @return Reference to this.
+         */
+        FLOAT_T<FloatType>& atan_assign(CARL_RND = CARL_RND::N)
+        {
+            mValue = std::atan(mValue);
+            return *this;
+        }
+
+        /**
+         * Function which calculates the arcus tangent of this number and puts 
+         * it into a passed result parameter.
+         * @param _result Result.
+         * @param N Possible rounding direction.
+         * @return Reference to the result.
+         */
+        FLOAT_T<FloatType>& atan(FLOAT_T<FloatType>& _result, CARL_RND = CARL_RND::N) const
+        {
+            _result.mValue = std::atan(mValue);
+            return _result;
+        }
+
+        /**
+         * Assigns the number the hyperbolic sine of this number.
+         * @param N Possible rounding direction.
+         * @return Reference to this.
+         */
+        FLOAT_T<FloatType>& sinh_assign(CARL_RND = CARL_RND::N)
+        {
+            mValue = std::sinh(mValue);
+            return *this;
+        }
+
+        /**
+         * Function which calculates the hyperbolic sine of this number and puts 
+         * it into a passed result parameter.
+         * @param _result Result.
+         * @param N Possible rounding direction.
+         * @return Reference to the result.
+         */
+        FLOAT_T<FloatType>& sinh(FLOAT_T<FloatType>& _result, CARL_RND = CARL_RND::N) const
+        {
+            _result.mValue = std::sinh(mValue);
+            return _result;
+        }
+
+        /**
+         * Assigns the number the hyperbolic cosine of this number.
+         * @param N Possible rounding direction.
+         * @return Reference to this.
+         */
+        FLOAT_T<FloatType>& cosh_assign(CARL_RND = CARL_RND::N)
+        {
+            mValue = std::cosh(mValue);
+            return *this;
+        }
+
+        /**
+         * Function which calculates the hyperbolic cosine of this number and puts 
+         * it into a passed result parameter.
+         * @param _result Result.
+         * @param N Possible rounding direction.
+         * @return Reference to the result.
+         */
+        FLOAT_T<FloatType>& cosh(FLOAT_T<FloatType>& _result, CARL_RND = CARL_RND::N) const
+        {
+            _result.mValue = std::cosh(mValue);
+            return _result;
+        }
+
+        /**
+         * Assigns the number the hyperbolic tangent of this number.
+         * @param N Possible rounding direction.
+         * @return Reference to this.
+         */
+        FLOAT_T<FloatType>& tanh_assign(CARL_RND = CARL_RND::N)
+        {
+            mValue = std::tanh(mValue);
+            return *this;
+        }
+
+        /**
+         * Function which calculates the hyperbolic tangent of this number and puts 
+         * it into a passed result parameter.
+         * @param _result Result.
+         * @param N Possible rounding direction.
+         * @return Reference to the result.
+         */
+        FLOAT_T<FloatType>& tanh(FLOAT_T<FloatType>& _result, CARL_RND = CARL_RND::N) const
+        {
+            _result.mValue = std::tanh(mValue);
+            return _result;
+        }
+
+        /**
+         * Assigns the number the hyperbolic arcus sine of this number.
+         * @param N Possible rounding direction.
+         * @return Reference to this.
+         */
+        FLOAT_T<FloatType>& asinh_assign(CARL_RND = CARL_RND::N)
+        {
+            mValue = std::asinh(mValue);
+            return *this;
+        }
+
+        /**
+         * Function which calculates the hyperbolic arcus sine of this number and puts 
+         * it into a passed result parameter.
+         * @param _result Result.
+         * @param N Possible rounding direction.
+         * @return Reference to the result.
+         */
+        FLOAT_T<FloatType>& asinh(FLOAT_T<FloatType>& _result, CARL_RND = CARL_RND::N) const
+        {
+            _result.mValue = std::asinh(mValue);
+            return _result;
+        }
+
+        /**
+         * Assigns the number the hyperbolic arcus cosine of this number.
+         * @param N Possible rounding direction.
+         * @return Reference to this.
+         */
+        FLOAT_T<FloatType>& acosh_assign(CARL_RND = CARL_RND::N)
+        {
+            mValue = std::acosh(mValue);
+            return *this;
+        }
+
+        /**
+         * Function which calculates the hyperbolic arcus cosine of this number and puts 
+         * it into a passed result parameter.
+         * @param _result Result.
+         * @param N Possible rounding direction.
+         * @return Reference to the result.
+         */
+        FLOAT_T<FloatType>& acosh(FLOAT_T<FloatType>& _result, CARL_RND = CARL_RND::N) const
+        {
+            _result.mValue = std::acosh(mValue);
+            return _result;
+        }
+
+        /**
+         * Assigns the number the hyperbolic arcus tangent of this number.
+         * @param N Possible rounding direction.
+         * @return Reference to this.
+         */
+        FLOAT_T<FloatType>& atanh_assign(CARL_RND = CARL_RND::N)
+        {
+            mValue = std::atanh(mValue);
+            return *this;
+        }
+
+        /**
+         * Function which calculates the hyperbolic arcus tangent of this number and puts 
+         * it into a passed result parameter.
+         * @param _result Result.
+         * @param N Possible rounding direction.
+         * @return Reference to the result.
+         */
+        FLOAT_T<FloatType>& atanh(FLOAT_T<FloatType>& _result, CARL_RND = CARL_RND::N) const
+        {
+            _result.mValue = std::atanh(mValue);
+            return _result;
+        }
+
+        /**
+         * Function which calculates the floor of this number and puts 
+         * it into a passed result parameter.
+         * @param _result Result.
+         * @param N Possible rounding direction.
+         * @return Reference to the result.
+         */
+        FLOAT_T<FloatType>& floor(FLOAT_T<FloatType>& _result, CARL_RND = CARL_RND::N) const
+        {
+            _result = std::floor(mValue);
+            return _result;
+        }
+
+        /**
+         * Assigns the number the floor of this number.
+         * @param N Possible rounding direction.
+         * @return Reference to this.
+         */
+        FLOAT_T<FloatType>& floor_assign(CARL_RND = CARL_RND::N)
+        {
+            mValue = std::floor(mValue);
+            return *this;
+        }
+
+        /**
+         * Function which calculates the ceiling of this number and puts 
+         * it into a passed result parameter.
+         * @param _result Result.
+         * @param N Possible rounding direction.
+         * @return Reference to the result.
+         */
+        FLOAT_T<FloatType>& ceil(FLOAT_T<FloatType>& _result, CARL_RND = CARL_RND::N) const
+        {
+            _result = std::ceil(mValue);
+            return _result;
+        }
+
+        /**
+         * Assigns the number the ceiling of this number.
+         * @param N Possible rounding direction.
+         * @return Reference to this.
+         */
+        FLOAT_T<FloatType>& ceil_assign(CARL_RND = CARL_RND::N)
+        {
+            mValue = std::ceil(mValue);
+            return *this;
+        }
+
+        
+        /**
+         * Function which converts the number to a double value.
+         * @param N Possible rounding direction.
+         * @return Double representation of this
+         */
+        double toDouble(CARL_RND = CARL_RND::N) const
+        {
+            return (double) mValue;
+        }
+
+        
+        /**
+         * Explicit typecast operator to integer.
+         * @return Integer representation of this.
+         */
+        explicit operator int() const
+        {
+            return (int) mValue;
+        }
+        
+        /**
+         * Explicit typecast operator to long.
+         * @return Long representation of this.
+         */
+        explicit operator long() const
+        {
+            return (long) mValue;
+        }
+        
+        /**
+         * Explicit typecast operator to double.
+         * @return Double representation of this.
+         */
+        explicit operator double() const
+        {
+            return (double) mValue;
+        }
+        
+        /**
+         * Output stream operator for numbers of type FLOAT_T.
+         * @param ostr Output stream.
+         * @param p Number.
+         * @return Reference to the ostream.
+         */
+        friend std::ostream& operator<<(std::ostream& ostr, const FLOAT_T<FloatType>& p)
+        {
+            ostr << p.toString();
+            return ostr;
+        }
+
+        /**
+         * Comparison operator which tests for equality of two numbers.
+         * @param _lhs Lefthand side of the comparison.
+         * @param _rhs Righthand side of the comparison.
+         * @return True if _lhs equals _rhs.
+         */
+        friend bool operator==(const FLOAT_T<FloatType>& _lhs, const int _rhs)
+        {
+            return _lhs.mValue == _rhs;
+        }
+
+        /**
+         * Comparison operator which tests for equality of two numbers.
+         * @param _lhs Lefthand side of the comparison.
+         * @param _rhs Righthand side of the comparison.
+         * @return True if _lhs equals _rhs.
+         */
+        friend bool operator==(const int _lhs, const FLOAT_T<FloatType>& _rhs)
+        {
+            return _rhs == _lhs;
+        }
+
+        /**
+         * Comparison operator which tests for equality of two numbers.
+         * @param _lhs Lefthand side of the comparison.
+         * @param _rhs Righthand side of the comparison.
+         * @return True if _lhs equals _rhs.
+         */
+        friend bool operator==(const FLOAT_T<FloatType>& _lhs, const double _rhs)
+        {
+            return _lhs.mValue == _rhs;
+        }
+
+        /**
+         * Comparison operator which tests for equality of two numbers.
+         * @param _lhs Lefthand side of the comparison.
+         * @param _rhs Righthand side of the comparison.
+         * @return True if _lhs equals _rhs.
+         */
+        friend bool operator==(const double _lhs, const FLOAT_T<FloatType>& _rhs)
+        {
+            return _rhs == _lhs;
+        }
+
+        /**
+         * Comparison operator which tests for equality of two numbers.
+         * @param _lhs Lefthand side of the comparison.
+         * @param _rhs Righthand side of the comparison.
+         * @return True if _lhs equals _rhs.
+         */
+        friend bool operator==(const FLOAT_T<FloatType>& _lhs, const float _rhs)
+        {
+            return _lhs.mValue == _rhs;
+        }
+
+        /**
+         * Comparison operator which tests for equality of two numbers.
+         * @param _lhs Lefthand side of the comparison.
+         * @param _rhs Righthand side of the comparison.
+         * @return True if _lhs equals _rhs.
+         */
+        friend bool operator==(const float _lhs, const FLOAT_T<FloatType>& _rhs)
+        {
+            return _rhs == _lhs;
+        }
+
+        /**
+         * Function required for extension of Eigen3 with FLOAT_T as 
+         * a custom type which calculates the complex conjugate.
+         * @param x The passed number.
+         * @return Reference to x.
+         */
+        inline const FLOAT_T<FloatType>& ei_conj(const FLOAT_T<FloatType>& x)
+        {
+            return x;
+        }
+
+        /**
+         * Function required for extension of Eigen3 with FLOAT_T as 
+         * a custom type which calculates the real part.
+         * @param x The passed number.
+         * @return Reference to x.
+         */
+        inline const FLOAT_T<FloatType>& ei_real(const FLOAT_T<FloatType>& x)
+        {
+            return x;
+        }
+
+        /**
+         * Function required for extension of Eigen3 with FLOAT_T as 
+         * a custom type which calculates the imaginary part.
+         * @param x The passed number.
+         * @return Zero.
+         */
+        inline FLOAT_T<FloatType> ei_imag(const FLOAT_T<FloatType>&)
+        {
+            return FLOAT_T<FloatType>(0);
+        }
+
+        /**
+         * Function required for extension of Eigen3 with FLOAT_T as 
+         * a custom type which calculates the absolute value.
+         * @param x The passed number.
+         * @return Number which holds the absolute value of x.
+         */
+        inline FLOAT_T<FloatType> ei_abs(const FLOAT_T<FloatType>& x)
+        {
+            FLOAT_T<FloatType> res;
+            x.abs(res);
+            return res;
+        }
+
+        /**
+         * Function required for extension of Eigen3 with FLOAT_T as 
+         * a custom type which calculates the absolute value (special Eigen3
+         * version).
+         * @param x The passed number.
+         * @return Number which holds the absolute value of x according to abs2 of Eigen3.
+         */
+        inline FLOAT_T<FloatType> ei_abs2(const FLOAT_T<FloatType>& x)
+        {
+            FLOAT_T<FloatType> res;
+            x.mul(res, x);
+            return res;
+        }
+
+        /**
+         * Function required for extension of Eigen3 with FLOAT_T as 
+         * a custom type which calculates the square root.
+         * @param x The passed number.
+         * @return Number which holds the square root of x.
+         */
+        inline FLOAT_T<FloatType> ei_sqrt(const FLOAT_T<FloatType>& x)
+        {
+            FLOAT_T<FloatType> res;
+            x.sqrt(res);
+            return res;
+        }
+
+        /**
+         * Function required for extension of Eigen3 with FLOAT_T as 
+         * a custom type which calculates the exponential.
+         * @param x The passed number.
+         * @return Number which holds the exponential of x.
+         */
+        inline FLOAT_T<FloatType> ei_exp(const FLOAT_T<FloatType>& x)
+        {
+            FLOAT_T<FloatType> res;
+            x.exp(res);
+            return res;
+        }
+
+        /**
+         * Function required for extension of Eigen3 with FLOAT_T as 
+         * a custom type which calculates the logarithm.
+         * @param x The passed number.
+         * @return Number which holds the logarithm of x.
+         */
+        inline FLOAT_T<FloatType> ei_log(const FLOAT_T<FloatType>& x)
+        {
+            FLOAT_T<FloatType> res;
+            x.log(res);
+            return res;
+        }
+
+        /**
+         * Function required for extension of Eigen3 with FLOAT_T as 
+         * a custom type which calculates the sine.
+         * @param x The passed number.
+         * @return Number which holds the sine of x.
+         */
+        inline FLOAT_T<FloatType> ei_sin(const FLOAT_T<FloatType>& x)
+        {
+            FLOAT_T<FloatType> res;
+            x.sin(res);
+            return res;
+        }
+
+        /**
+         * Function required for extension of Eigen3 with FLOAT_T as 
+         * a custom type which calculates the cosine.
+         * @param x The passed number.
+         * @return Number which holds the cosine of x.
+         */
+        inline FLOAT_T<FloatType> ei_cos(const FLOAT_T<FloatType>& x)
+        {
+            FLOAT_T<FloatType> res;
+            x.cos(res);
+            return res;
+        }
+
+        /**
+         * Function required for extension of Eigen3 with FLOAT_T as 
+         * a custom type which calculates the power.
+         * @param x The passed number.
+         * @param y Degree.
+         * @return Number which holds the power of x of degree y.
+         */
+        inline FLOAT_T<FloatType> ei_pow(const FLOAT_T<FloatType>& x, FLOAT_T<FloatType> y)
+        {
+            FLOAT_T<FloatType> res;
+            x.pow(res, unsigned(y));
+            return res;
+        }
+
+        /**
+         * Operator for addition of two numbers
+         * @param _lhs Lefthand side.
+         * @param _rhs Righthand side.
+         * @return Number which holds the result.
+         */
+        friend FLOAT_T<FloatType> operator +(const FLOAT_T<FloatType>& _lhs, const FLOAT_T<FloatType>& _rhs)
+        {
+            return FLOAT_T<FloatType>(_lhs.mValue + _rhs.mValue);
+        }
+
+        /**
+         * Operator for addition of two numbers, the righthand side type is the
+         * underlying type.
+         * @param _lhs Lefthand side.
+         * @param _rhs Righthand side.
+         * @return Number which holds the result.
+         */
+        friend FLOAT_T<FloatType> operator +(const FLOAT_T<FloatType>& _lhs, const FloatType& _rhs)
+        {
+            return FLOAT_T<FloatType>(_lhs.mValue + _rhs);
+        }
+
+        /**
+         * Operator for addition of two numbers, the lefthand side is the underlying
+         * type.
+         * @param _lhs Lefthand side.
+         * @param _rhs Righthand side.
+         * @return Number which holds the result.
+         */
+        friend FLOAT_T<FloatType> operator +(const FloatType& _lhs, const FLOAT_T<FloatType>& _rhs)
+        {
+            return _rhs + _lhs;
+        }
+
+        /**
+         * Operator for subtraction of two numbers
+         * @param _lhs Lefthand side.
+         * @param _rhs Righthand side.
+         * @return Number which holds the result.
+         */
+        friend FLOAT_T<FloatType> operator -(const FLOAT_T<FloatType>& _lhs, const FLOAT_T<FloatType>& _rhs)
+        {
+            return FLOAT_T<FloatType>(_lhs.mValue - _rhs.mValue);
+        }
+
+        /**
+         * Operator for addition of two numbers, the righthand side is the underlying
+         * type.
+         * @param _lhs Lefthand side.
+         * @param _rhs Righthand side.
+         * @return Number which holds the result.
+         */
+        friend FLOAT_T<FloatType> operator -(const FLOAT_T<FloatType>& _lhs, const FloatType& _rhs)
+        {
+            return FLOAT_T<FloatType>(_lhs.mValue - _rhs);
+        }
+
+        /**
+         * Operator for subtraction of two numbers, the lefthand side is the underlying
+         * type.
+         * @param _lhs Lefthand side.
+         * @param _rhs Righthand side.
+         * @return Number which holds the result.
+         */
+        friend FLOAT_T<FloatType> operator -(const FloatType& _lhs, const FLOAT_T<FloatType>& _rhs)
+        {
+            return FLOAT_T<FloatType>(_lhs - _rhs.mValue);
+        }
+        
+        /**
+         * Operator for unary negation of a number.
+         * @param _lhs Lefthand side.
+         * @return Number which holds the result.
+         */
+        friend FLOAT_T<FloatType> operator -(const FLOAT_T<FloatType>& _lhs)
+        {
+            return FLOAT_T<FloatType>(-1)*_lhs;
+        }
+
+        /**
+         * Operator for addition of two numbers.
+         * @param _lhs Lefthand side.
+         * @param _rhs Righthand side.
+         * @return Number which holds the result.
+         */
+        friend FLOAT_T<FloatType> operator *(const FLOAT_T<FloatType>& _lhs, const FLOAT_T<FloatType>& _rhs)
+        {
+            return FLOAT_T<FloatType>(_lhs.mValue * _rhs.mValue);
+        }
+        
+        /**
+         * Operator for multiplication of two numbers, the righthand side is the underlying
+         * type.
+         * @param _lhs Lefthand side.
+         * @param _rhs Righthand side.
+         * @return Number which holds the result.
+         */
+        friend FLOAT_T<FloatType> operator *(const FLOAT_T<FloatType>& _lhs, const FloatType& _rhs)
+        {
+            return FLOAT_T<FloatType>(_lhs.mValue * _rhs);
+        }
+        
+        /**
+         * Operator for addition of two numbers, the lefthand side is the underlying
+         * type.
+         * @param _lhs Lefthand side.
+         * @param _rhs Righthand side.
+         * @return Number which holds the result.
+         */
+        friend FLOAT_T<FloatType> operator *(const FloatType& _lhs, const FLOAT_T<FloatType>& _rhs)
+        {
+            return FLOAT_T<FloatType>(_lhs * _rhs.mValue);
+        }
+
+        /**
+         * Operator for addition of two numbers.
+         * @param _lhs Lefthand side.
+         * @param _rhs Righthand side.
+         * @return Number which holds the result.
+         */
+        friend FLOAT_T<FloatType> operator /(const FLOAT_T<FloatType>& _lhs, const FLOAT_T<FloatType>& _rhs)
+        {
+            assert(_rhs != 0);
+            return FLOAT_T<FloatType>(_lhs.mValue / _rhs.mValue);
+        }
+
+        /**
+         * Operator for division of two numbers, the righthand side is the underlying
+         * type.
+         * @param _lhs Lefthand side.
+         * @param _rhs Righthand side.
+         * @return Number which holds the result.
+         */
+        friend FLOAT_T<FloatType> operator /(const FLOAT_T<FloatType>& _lhs, const FloatType& _rhs)
+        {
+            assert(_rhs != 0);
+            return FLOAT_T<FloatType>(_lhs.mValue / _rhs);
+        }
+
+        /**
+         * Operator for division of two numbers, the lefthand side is the underlying
+         * type.
+         * @param _lhs Lefthand side.
+         * @param _rhs Righthand side.
+         * @return Number which holds the result.
+         */
+        friend FLOAT_T<FloatType> operator /(const FloatType& _lhs, const FLOAT_T<FloatType>& _rhs)
+        {
+            assert(_rhs != 0);
+            return FLOAT_T<FloatType>(_lhs / _rhs.mValue);
+        }
+
+        /**
+         * Operator which increments this number by one.
+         * @param _num 
+         * @return Reference to _num.
+         */
+        friend FLOAT_T<FloatType>& operator ++(FLOAT_T<FloatType>& _num)
+        {
+            _num.mValue += 1;
+            return _num;
+        }
+
+        /**
+         * Operator which decrements this number by one.
+         * @param _num 
+         * @return Reference to _num.
+         */
+        friend FLOAT_T<FloatType>& operator --(FLOAT_T<FloatType>& _num)
+        {
+            _num.mValue -= 1;
+            return _num;
+        }
+
+        /**
+         * Operator which adds the righthand side to this.
+         * @param _rhs
+         * @return Reference to this.
+         */
+        FLOAT_T<FloatType>& operator +=(const FLOAT_T<FloatType>& _rhs)
+        {
+            mValue = mValue + _rhs.mValue;
+            return *this;
+        }
+
+        /**
+         * Operator which adds the righthand side of the underlying type to this.
+         * @param _rhs
+         * @return Reference to this.
+         */
+        FLOAT_T<FloatType>& operator +=(const FloatType& _rhs)
+        {
+            mValue = mValue + _rhs;
+            return *this;
+        }
+
+        /**
+         * Operator which subtracts the righthand side from this.
+         * @param _rhs
+         * @return Reference to this.
+         */
+        FLOAT_T<FloatType>& operator -=(const FLOAT_T<FloatType>& _rhs)
+        {
+            mValue = mValue - _rhs.mValue;
+            return *this;
+        }
+
+        /**
+         * Operator which subtracts the righthand side of the underlying type from this.
+         * @param _rhs
+         * @return Reference to this.
+         */
+        FLOAT_T<FloatType>& operator -=(const FloatType& _rhs)
+        {
+            mValue = mValue - _rhs;
+            return *this;
+        }
+        
+        /**
+         * Operator for unary negation of this number.
+         * @return Number which holds the negated original number.
+         */
+        FLOAT_T<FloatType> operator-()
+        {
+            FLOAT_T<FloatType> result = FLOAT_T<FloatType>(*this);
+            result *= FLOAT_T<FloatType>(-1);
+            return result;
+        }
+
+        /**
+         * Operator which multiplicates this number by the righthand side.
+         * @param _rhs
+         * @return Reference to this.
+         */
+        FLOAT_T<FloatType>& operator *=(const FLOAT_T<FloatType>& _rhs)
+        {
+            mValue = mValue * _rhs.mValue;
+            return *this;
+        }
+
+        /**
+         * Operator which multiplicates this number by the righthand side of the
+         * underlying type.
+         * @param _rhs
+         * @return Reference to this.
+         */
+        FLOAT_T<FloatType>& operator *=(const FloatType& _rhs)
+        {
+            mValue = mValue * _rhs;
+            return *this;
+        }
+
+        /**
+         * Operator which divides this number by the righthand side.
+         * @param _rhs
+         * @return Reference to this.
+         */
+        FLOAT_T<FloatType>& operator /=(const FLOAT_T<FloatType>& _rhs)
+        {
+            mValue = mValue / _rhs.mValue;
+            return *this;
+        }
+
+        /**
+         * Operator which divides this number by the righthand side of the underlying
+         * type.
+         * @param _rhs
+         * @return Reference to this.
+         */
+        FLOAT_T<FloatType>& operator /=(const FloatType& _rhs)
+        {
+            mValue = mValue / _rhs;
+            return *this;
+        }
+        
+        /**
+         * Method which converts this number to a string.
+         * @return String representation of this number.
+         */
+        std::string toString() const
+        {
+            return std::to_string(mValue);
+        }
+    };
+    
+    template<typename FloatType>
+    inline bool isInteger(const FLOAT_T<FloatType>&) {
+	return false;
+    }
+	
+    /**
+     * Implements the division which assumes that there is no remainder.
+     * @param _lhs 
+     * @param _rhs
+     * @return Number which holds the result.
+     */
+    template<typename FloatType>
+    inline FLOAT_T<FloatType> div(const FLOAT_T<FloatType>& _lhs, const FLOAT_T<FloatType>& _rhs)
+    {
+        // TODO
+        FLOAT_T<FloatType> result;
+        result = _lhs / _rhs;
+        return result;
+    }
+    
+    /**
+     * Implements the division with remainder.
+     * @param _lhs
+     * @param _rhs
+     * @return Number which holds the result.
+     */
+    template<typename FloatType>
+    inline FLOAT_T<FloatType> quotient(const FLOAT_T<FloatType>& _lhs, const FLOAT_T<FloatType>& _rhs)
+    {
+        // TODO
+        FLOAT_T<FloatType> result;
+        result = _lhs / _rhs;
+        return result;
+    }
+    
+    /**
+     * Casts the FLOAT_T to an arbitrary integer type which has a constructor for
+     * a native int.
+     * @param _float
+     * @return Integer type which holds floor(_float).
+     */
+    template<typename Integer, typename FloatType>
+    inline Integer toInt(const FLOAT_T<FloatType>& _float)
+    {
+        Integer result = (int)_float;
+        return result;
+    }
+    
+    /**
+     * Method which returns the absolute value of the passed number.
+     * @param _in Number.
+     * @return Number which holds the result.
+     */
+    template<typename FloatType>
+    inline FLOAT_T<FloatType> abs(const FLOAT_T<FloatType>& _in)
+    {
+        FLOAT_T<FloatType> result;
+        _in.abs(result);
+        return result;
+    }
+    
+    /**
+     * Method which returns the logarithm of the passed number.
+     * @param _in Number.
+     * @return Number which holds the result.
+     */
+    template<typename FloatType>
+    inline FLOAT_T<FloatType> log(const FLOAT_T<FloatType>& _in)
+    {
+        FLOAT_T<FloatType> result;
+        _in.log(result);
+        return result;
+    }
+    
+    /**
+     * Method which returns the square root of the passed number.
+     * @param _in Number.
+     * @return Number which holds the result.
+     */
+    template<typename FloatType>
+    inline FLOAT_T<FloatType> sqrt(const FLOAT_T<FloatType>& _in)
+    {
+        FLOAT_T<FloatType> result;
+        _in.sqrt(result);
+        return result;
+    }
+	
+	template<typename FloatType>
+	inline FLOAT_T<FloatType> pow(const FLOAT_T<FloatType>& _in, size_t _exp)
+	{
+		FLOAT_T<FloatType> result;
+		_in.pow(result, _exp);
+		return result;
+	}
+	
+	template<typename FloatType>
+	inline FLOAT_T<FloatType> sin(const FLOAT_T<FloatType>& _in)
+	{
+		FLOAT_T<FloatType> result;
+		_in.sin(result);
+		return result;
+	}
+	
+	template<typename FloatType>
+	inline FLOAT_T<FloatType> cos(const FLOAT_T<FloatType>& _in)
+	{
+		FLOAT_T<FloatType> result;
+		_in.cos(result);
+		return result;
+	}
+    
+	template<typename FloatType>
+	inline FLOAT_T<FloatType> asin(const FLOAT_T<FloatType>& _in)
+	{
+		FLOAT_T<FloatType> result;
+		_in.asin(result);
+		return result;
+	}
+	
+	template<typename FloatType>
+	inline FLOAT_T<FloatType> acos(const FLOAT_T<FloatType>& _in)
+	{
+		FLOAT_T<FloatType> result;
+		_in.acos(result);
+		return result;
+	}
+
+            template<typename FloatType>
+            inline FLOAT_T<FloatType> atan(const FLOAT_T<FloatType>& _in)
+            {
+                FLOAT_T<FloatType> result;
+                _in.atan(result);
+                return result;
+            }
+	
+    /**
+     * Method which returns the next smaller integer of this number or the number
+     * itself, if it is already an integer.
+     * @param _in Number.
+     * @return Number which holds the result.
+     */
+    template<typename FloatType>
+    inline FLOAT_T<FloatType> floor(const FLOAT_T<FloatType>& _in)
+    {
+        FLOAT_T<FloatType> result;
+        _in.floor(result);
+        return result;
+    }
+    
+    /**
+     * Method which returns the next larger integer of the passed number or the
+     * number itself, if it is already an integer.
+     * @param _in Number.
+     * @return Number which holds the result.
+     */
+    template<typename FloatType>
+    inline FLOAT_T<FloatType> ceil(const FLOAT_T<FloatType>& _in)
+    {
+        FLOAT_T<FloatType> result;
+        _in.ceil(result);
+        return result;
+    }
+    
+    template<>
+    inline FLOAT_T<double> rationalize<FLOAT_T<double>>(double _in)
+    {
+        return FLOAT_T<double>(_in);
+    }
+    
+    template<>
+    inline FLOAT_T<float> rationalize<FLOAT_T<float>>(float _in)
+    {
+        return FLOAT_T<float>(_in);
+    }
+    
+    
+    #ifdef USE_CLN_NUMBERS
+    /**
+     * Implicitly converts the number to a rational and returns the denominator.
+     * @param _in Number.
+     * @return Cln interger which holds the result.
+     */
+    template<typename FloatType>
+    inline cln::cl_I getDenom(const FLOAT_T<FloatType>& _in)
+    {
+        return carl::getDenom(carl::rationalize<cln::cl_RA>(_in.toDouble()));
+    }
+    
+    /**
+     * Implicitly converts the number to a rational and returns the nominator.
+     * @param _in Number.
+     * @return Cln interger which holds the result.
+     */
+    template<typename FloatType>
+    inline cln::cl_I getNum(const FLOAT_T<FloatType>& _in)
+    {
+        return carl::getNum(carl::rationalize<cln::cl_RA>(_in.toDouble()));
+    }
+    #else
+    /**
+     * Implicitly converts the number to a rational and returns the denominator.
+     * @param _in Number.
+     * @return GMP interger which holds the result.
+     */
+    template<typename FloatType>
+    inline mpz_class getDenom(const FLOAT_T<FloatType>& _in)
+    {
+        return carl::getDenom(carl::rationalize<mpq_class>(_in.toDouble()));
+    }
+    
+    /**
+     * Implicitly converts the number to a rational and returns the nominator.
+     * @param _in Number.
+     * @return GMP interger which holds the result.
+     */
+    template<typename FloatType>
+    inline mpz_class getNum(const FLOAT_T<FloatType>& _in)
+    {
+        return carl::getNum(carl::rationalize<mpq_class>(_in.toDouble()));
+    }
+    #endif
+    
+	template<typename FloatType>
+	inline bool isZero(const FLOAT_T<FloatType>& _in) {
+		return _in.mValue == 0;
+	}	
+	
+
+#include "adaption_float/mpfr_float.tpp"
+
+} // namespace
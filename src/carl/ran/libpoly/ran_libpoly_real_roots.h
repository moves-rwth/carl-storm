#pragma once

#include <carl-common/config.h>
#ifdef USE_LIBPOLY

#include "../real_roots_common.h"
#include <carl-common/config.h>
#include <carl/core/Variable.h>
#include <carl/poly/umvpoly/UnivariatePolynomial.h>

#include <carl-logging/carl-logging.h>
#include <carl/converter/LibpolyConverter.h>

#include <carl/poly/lp/LPPolynomial.h>

#include "ran_libpoly.h"

namespace carl::ran::libpoly {

template<typename Number>
real_roots_result<RealAlgebraicNumberLibpoly<Number>> real_roots_libpoly(
    const LPPolynomial& polynomial,
    const Interval<Number>& interval = Interval<Number>::unbounded_interval()) {
    CARL_LOG_DEBUG("carl.ran.libpoly", " Real roots of " << polynomial << " within " << interval);

    assert(polynomial.isUnivariate());

    // Easy checks
    if (carl::is_zero(polynomial)) {
        CARL_LOG_TRACE("carl.ran.libpoly", "poly is 0 -> nullified");
        return real_roots_result<RealAlgebraicNumberLibpoly<Number>>::nullified_response();
    } else if (carl::is_constant(polynomial)) {
        CARL_LOG_TRACE("carl.ran.libpoly", "poly is constant but not zero -> no root");
        return real_roots_result<RealAlgebraicNumberLibpoly<Number>>::no_roots_response();
    }

    poly::Interval inter_poly = LibpolyConverter::getInstance().toInterval(interval);

    // actual calculations
    std::vector<poly::AlgebraicNumber> roots = poly::isolate_real_roots(poly::to_univariate(polynomial.getPolynomial()));

    if (roots.empty()) {
        CARL_LOG_DEBUG("carl.ran.libpoly", "Poly has no roots");
        return real_roots_result<RealAlgebraicNumberLibpoly<Number>>::no_roots_response();
    }

    // sort roots in ascending order
    std::sort(roots.begin(), roots.end(), std::less<poly::AlgebraicNumber>());

    // turn into real_roots_result
    std::vector<RealAlgebraicNumberLibpoly<Number>> res;
    for (const auto& val : roots) {
        auto tmp = RealAlgebraicNumberLibpoly<Number>(val);
        // filter out roots not in interval
        if (poly::contains(inter_poly, poly::Value(val))) {
            CARL_LOG_DEBUG("carl.ran.libpoly", " Found Root " << val);
            res.emplace_back(tmp);
        }
    }

    return real_roots_result<RealAlgebraicNumberLibpoly<Number>>::roots_response(std::move(res));
}

template<typename Number>
real_roots_result<RealAlgebraicNumberLibpoly<Number>> real_roots_libpoly(
    const LPPolynomial& polynomial,
    const std::map<Variable, RealAlgebraicNumberLibpoly<Number>>& m,
    const Interval<Number>& interval = Interval<Number>::unbounded_interval()) {
    CARL_LOG_DEBUG("carl.ran.libpoly", polynomial << " " << m << " " << interval);

    if (polynomial.isUnivariate()) {
        return real_roots_libpoly(polynomial, interval);
    }

    // easy checks
    if (carl::is_zero(polynomial)) {
        CARL_LOG_TRACE("carl.ran.libpoly", "poly is 0 -> nullified");
        return real_roots_result<RealAlgebraicNumberLibpoly<Number>>::nullified_response();
    } else if (carl::is_constant(polynomial)) {
        CARL_LOG_TRACE("carl.ran.libpoly", "poly is constant but not zero -> no root");
        return real_roots_result<RealAlgebraicNumberLibpoly<Number>>::no_roots_response();
    }

    poly::Interval inter_poly = LibpolyConverter::getInstance().toInterval(interval);

    // Multivariate Polynomial
    // build the assignment
    poly::Assignment assignment;
    Variable mainVar = polynomial.mainVar();
    for (Variable& var : carl::variables(polynomial)) {
        if (var == mainVar) continue;
        // We convert numbers to libpoly values and add to assignment so we can substitute them later using libpoly
        lp_value_t val;
        // Turn into value
        lp_value_construct(&val, lp_value_type_t::LP_VALUE_ALGEBRAIC, m.at(var).get_internal());
        // That copies the value into the assignment
        assignment.set(VariableMapper::getInstance().getLibpolyVariable(var), poly::Value(&val));
        // Destroy the value, but dont free the algebraic number!
        lp_value_destruct(&val);
    }

    std::vector<poly::Value> roots = poly::isolate_real_roots(polynomial.getPolynomial(), assignment);

    if (roots.empty()) {
        CARL_LOG_DEBUG("carl.ran.libpoly", " Checking for nullification -> Evaluation at " << mainVar << "= 1");
        assignment.set(VariableMapper::getInstance().getLibpolyVariable(mainVar), poly::Value(long(1)));
        poly::Value eval_val = poly::evaluate(polynomial.getPolynomial(), assignment);
        CARL_LOG_DEBUG("carl.ran.libpoly", " Got eval_val " << eval_val);

        if (eval_val == poly::Value(long(0))) {
            CARL_LOG_DEBUG("carl.ran.libpoly", "poly is 0 after substituting rational assignments -> nullified");
            return real_roots_result<RealAlgebraicNumberLibpoly<Number>>::nullified_response();
        } else {
            CARL_LOG_DEBUG("carl.ran.libpoly", "Poly has no roots");
            return real_roots_result<RealAlgebraicNumberLibpoly<Number>>::no_roots_response();
        }
    }

    std::sort(roots.begin(), roots.end(), std::less<poly::Value>());

    // turn result into real_roots_result
    std::vector<RealAlgebraicNumberLibpoly<Number>> res;
    for (const poly::Value& val : roots) {
        auto tmp = RealAlgebraicNumberLibpoly<Number>::create_from_value(val.get_internal());
        // filter out roots not in interval
        if (poly::contains(inter_poly, val)) {
            CARL_LOG_DEBUG("carl.ran.libpoly", " Found root " << val);
            res.emplace_back(tmp);
        }
    }

    return real_roots_result<RealAlgebraicNumberLibpoly<Number>>::roots_response(std::move(res));
}

// Returns roots in ascending order
template<typename Coeff, typename Number = typename UnderlyingNumberType<Coeff>::type, EnableIf<std::is_same<Coeff, Number>> = dummy>
<<<<<<< HEAD
real_roots_result<RealAlgebraicNumberLibpoly<Number>> real_roots_libpoly(
    const UnivariatePolynomial<Coeff>& polynomial,
    const Interval<Number>& interval = Interval<Number>::unbounded_interval()) {
    CARL_LOG_DEBUG("carl.ran.libpoly", " Real roots of " << polynomial << " within " << interval);

    // Easy checks
    if (carl::is_zero(polynomial)) {
        CARL_LOG_TRACE("carl.ran.libpoly", "poly is 0 -> nullified");
        return real_roots_result<RealAlgebraicNumberLibpoly<Number>>::nullified_response();
    } else if (carl::is_constant(polynomial)) {
        CARL_LOG_TRACE("carl.ran.libpoly", "poly is constant but not zero -> no root");
        return real_roots_result<RealAlgebraicNumberLibpoly<Number>>::no_roots_response();
    }

    // We care for roots, so denominator is not important
    poly::UPolynomial upoly = LibpolyConverter::getInstance().toLibpolyUPolynomial(polynomial);

    poly::Interval inter_poly = LibpolyConverter::getInstance().toInterval(interval);

    // actual calculations
    std::vector<poly::AlgebraicNumber> roots = poly::isolate_real_roots(upoly);

    if (roots.empty()) {
        CARL_LOG_DEBUG("carl.ran.libpoly", "Poly has no roots");
        return real_roots_result<RealAlgebraicNumberLibpoly<Number>>::no_roots_response();
    }

    // sort roots in ascending order
    std::sort(roots.begin(), roots.end(), std::less<poly::AlgebraicNumber>());

    // turn into real_roots_result
    std::vector<RealAlgebraicNumberLibpoly<Number>> res;
    for (const auto& val : roots) {
        auto tmp = RealAlgebraicNumberLibpoly<Number>(val);
        // filter out roots not in interval
        if (poly::contains(inter_poly, poly::Value(val))) {
            CARL_LOG_DEBUG("carl.ran.libpoly", " Found Root " << val);
            res.emplace_back(tmp);
        }
    }

    return real_roots_result<RealAlgebraicNumberLibpoly<Number>>::roots_response(std::move(res));
}

template<typename Coeff, typename Number = typename UnderlyingNumberType<Coeff>::type, DisableIf<std::is_same<Coeff, Number>> = dummy>
real_roots_result<RealAlgebraicNumberLibpoly<Number>> real_roots_libpoly(
    const UnivariatePolynomial<Coeff>& polynomial,
    const Interval<Number>& interval = Interval<Number>::unbounded_interval()) {
    assert(polynomial.isUnivariate());
    return real_roots_libpoly(polynomial.convert(std::function<Number(const Coeff&)>([](const Coeff& c) { return c.constantPart(); })), interval);
=======
real_roots_result<RealAlgebraicNumberLibpoly<Number>> real_roots(
	const UnivariatePolynomial<Coeff>& polynomial,
	const Interval<Number>& interval = Interval<Number>::unbounded_interval()) {

	CARL_LOG_DEBUG("carl.ran.libpoly", " Real roots of " << polynomial << " within " << interval);

	// Easy checks
	if (carl::is_zero(polynomial)) {
		CARL_LOG_TRACE("carl.ran.libpoly", "poly is 0 -> nullified");
		return real_roots_result<RealAlgebraicNumberLibpoly<Number>>::nullified_response();
	} else if (polynomial.is_number()) {
		CARL_LOG_TRACE("carl.ran.libpoly", "poly is constant but not zero -> no root");
		return real_roots_result<RealAlgebraicNumberLibpoly<Number>>::no_roots_response();
	}

	// We care for roots, so denominator is not important
	poly::UPolynomial upoly = LibpolyConverter::getInstance().toLibpolyUPolynomial(polynomial);

	poly::Interval inter_poly = LibpolyConverter::getInstance().toInterval(interval);

	// actual calculations
	std::vector<poly::AlgebraicNumber> roots = poly::isolate_real_roots(upoly);

	if (roots.empty()) {
		CARL_LOG_DEBUG("carl.ran.libpoly", "Poly has no roots");
		return real_roots_result<RealAlgebraicNumberLibpoly<Number>>::no_roots_response();
	}

	// sort roots in ascending order
	std::sort(roots.begin(), roots.end(), std::less<poly::AlgebraicNumber>());

	// turn into real_roots_result
	std::vector<RealAlgebraicNumberLibpoly<Number>> res;
	for (const auto& val : roots) {
		auto tmp = RealAlgebraicNumberLibpoly<Number>(val);
		// filter out roots not in interval
		if (poly::contains(inter_poly, poly::Value(val))) {
			CARL_LOG_DEBUG("carl.ran.libpoly", " Found Root " << val);
			res.emplace_back(tmp);
		}
	}

	return real_roots_result<RealAlgebraicNumberLibpoly<Number>>::roots_response(std::move(res));
}

template<typename Coeff, typename Number = typename UnderlyingNumberType<Coeff>::type, DisableIf<std::is_same<Coeff, Number>> = dummy>
real_roots_result<RealAlgebraicNumberLibpoly<Number>> real_roots(
	const UnivariatePolynomial<Coeff>& polynomial,
	const Interval<Number>& interval = Interval<Number>::unbounded_interval()) {
	assert(polynomial.is_univariate());
	return real_roots(polynomial.convert(std::function<Number(const Coeff&)>([](const Coeff& c) { return c.constant_part(); })), interval);
>>>>>>> 7df13d53
}

// Returns root in ascending order
// Finds nullification in rational cases
template<typename Coeff, typename Number = typename UnderlyingNumberType<Coeff>::type>
<<<<<<< HEAD
real_roots_result<RealAlgebraicNumberLibpoly<Number>> real_roots_libpoly(
    const UnivariatePolynomial<Coeff>& p,
    const std::map<Variable, RealAlgebraicNumberLibpoly<Number>>& m,
    const Interval<Number>& interval = Interval<Number>::unbounded_interval()) {
    CARL_LOG_DEBUG("carl.ran.libpoly", " Real roots of " << p << " within " << interval << " with assignment: " << m);

    // Easy checks
    if (carl::is_zero(p)) {
        CARL_LOG_DEBUG("carl.ran.libpoly", "poly is 0 -> nullified");
        return real_roots_result<RealAlgebraicNumberLibpoly<Number>>::nullified_response();
    }
    if (carl::is_constant(p)) {
        CARL_LOG_DEBUG("carl.ran.libpoly", "poly is constant but not zero -> no root");
        return real_roots_result<RealAlgebraicNumberLibpoly<Number>>::no_roots_response();
    }

    // Iterate over terms with mainVariable and check whether another Variable is 0
    UnivariatePolynomial<Coeff> polyCopy(p);
    carl::Variable mainVar = p.mainVar();

    CARL_LOG_DEBUG("carl.ran.libpoly", "Poly has mainVar:  " << mainVar);
    // Check nullification -- Easy cases
    // Substitute rational numbers, and convert non-rational algebraic numbers to libpoly values and add to a libpoly assignment
    poly::Assignment assignment;
    bool assignedRAN = false;
    for (Variable& v : carl::variables(polyCopy)) {
        if (v == mainVar) continue;
        if (m.count(v) == 0) {
            CARL_LOG_DEBUG("carl.ran.libpoly", "poly still contains unassigned variable -> non-univariate");
            return real_roots_result<RealAlgebraicNumberLibpoly<Number>>::non_univariate_response();
        }
        assert(m.count(v) > 0);
        if (m.at(v).is_numeric()) {
            CARL_LOG_DEBUG("carl.ran.libpoly", "Poly got rational -> substituting");
            // We substitute rational numbers, as that has good performance
            substitute_inplace(polyCopy, v, Coeff(m.at(v).value()));
        } else {
            // We convert algebraic numbers to libpoly values and add to assignment so we can substitute them later using libpoly
            lp_value_t val;
            // Turn into value
            lp_value_construct(&val, lp_value_type_t::LP_VALUE_ALGEBRAIC, m.at(v).get_internal());
            // That copies the value into the assignment
            assignment.set(VariableMapper::getInstance().getLibpolyVariable(v), poly::Value(&val));
            // Destroy the value, but dont free the algebraic number!
            lp_value_destruct(&val);

            assignedRAN = true;
        }
    }
    CARL_LOG_DEBUG("carl.ran.libpoly", "After rational substitution: " << polyCopy);
    CARL_LOG_DEBUG("carl.ran.libpoly", "Assignment: " << assignment);
    if (carl::is_zero(polyCopy)) {
        CARL_LOG_DEBUG("carl.ran.libpoly", "poly is 0 -> nullified");
        return real_roots_result<RealAlgebraicNumberLibpoly<Number>>::nullified_response();
    } else if (!assignedRAN) {
        CARL_LOG_DEBUG("carl.ran.libpoly", "poly is not 0 and has no assigned RANs -> non-univariate in mainVar now");
        // No algebraic numbers in assignment --> we can use the univariate method
        assert(polyCopy.isUnivariate());
        return real_roots_libpoly(polyCopy, interval);
    }
    // Handle case where the mainVar is not present anymore
    if (!carl::variables(polyCopy).has(mainVar)) {
        CARL_LOG_DEBUG("carl.ran.libpoly", "poly is not 0 but the mainVar is not present anymore -> evaluate to check for nullification");
        poly::Value eval_val = poly::evaluate(LibpolyConverter::getInstance().toLibpolyPolynomial(polyCopy), assignment);
        CARL_LOG_DEBUG("carl.ran.libpoly", "Evaluation: " << eval_val);
        if (eval_val == poly::Value(long(0))) {
            return real_roots_result<RealAlgebraicNumberLibpoly<Number>>::nullified_response();
        } else {
            return real_roots_result<RealAlgebraicNumberLibpoly<Number>>::no_roots_response();
        }
    }
    // We have a non-univariate polynomial with algebraic numbers in the assignment

    assert(!assignment.has(VariableMapper::getInstance().getLibpolyVariable(mainVar)));

    // We care for roots, so denominator is not important
    poly::Polynomial poly_p = LibpolyConverter::getInstance().toLibpolyPolynomial(polyCopy);
    poly::Interval inter_poly = LibpolyConverter::getInstance().toInterval(interval);

    // Write the mainVar back to libpoly
    VariableMapper::getInstance().setLibpolyMainVariable(mainVar);
    // Reorder libpoly polynomials according to the global variable ordering
    lp_polynomial_ensure_order(poly_p.get_internal());

    CARL_LOG_DEBUG("carl.ran.libpoly", " Converted to Libpoly Assignment " << assignment);

    // to actual calculation -> only algebraic valued variables with are left in poly_p
    std::vector<poly::Value> roots = poly::isolate_real_roots(poly_p, assignment);

    CARL_LOG_DEBUG("carl.ran.libpoly", " Found roots " << roots);

    // If no roots we have to evaluate to check for nullification
    if (roots.empty()) {
        CARL_LOG_DEBUG("carl.ran.libpoly", " Checking for nullification -> Evaluation at " << mainVar << "= 1");
        assignment.set(VariableMapper::getInstance().getLibpolyVariable(mainVar), poly::Value(long(1)));
        poly::Value eval_val = poly::evaluate(poly_p, assignment);
        CARL_LOG_DEBUG("carl.ran.libpoly", " Got eval_val " << eval_val);

        if (eval_val == poly::Value(long(0))) {
            CARL_LOG_DEBUG("carl.ran.libpoly", "poly is 0 after substituting rational assignments -> nullified");
            return real_roots_result<RealAlgebraicNumberLibpoly<Number>>::nullified_response();
        } else {
            CARL_LOG_DEBUG("carl.ran.libpoly", "Poly has no roots");
            return real_roots_result<RealAlgebraicNumberLibpoly<Number>>::no_roots_response();
        }
    }

    // Sort, as we have to return the roots in ascending order
    // TODO: is that really needed?
    // See libpoly/src/polynomial/polynomial.c:1106
    std::sort(roots.begin(), roots.end(), std::less<poly::Value>());

    // turn result into real_roots_result
    std::vector<RealAlgebraicNumberLibpoly<Number>> res;
    for (const poly::Value& val : roots) {
        auto tmp = RealAlgebraicNumberLibpoly<Number>::create_from_value(val.get_internal());
        // filter out roots not in interval
        if (poly::contains(inter_poly, val)) {
            CARL_LOG_DEBUG("carl.ran.libpoly", " Found root " << val);
            res.emplace_back(tmp);
        }
    }

    return real_roots_result<RealAlgebraicNumberLibpoly<Number>>::roots_response(std::move(res));
=======
real_roots_result<RealAlgebraicNumberLibpoly<Number>> real_roots(
	const UnivariatePolynomial<Coeff>& p,
	const std::map<Variable, RealAlgebraicNumberLibpoly<Number>>& m,
	const Interval<Number>& interval = Interval<Number>::unbounded_interval()) {

	CARL_LOG_DEBUG("carl.ran.libpoly", " Real roots of " << p << " within " << interval << " with assignment: " << m);

	// Easy checks
	if (carl::is_zero(p)) {
		CARL_LOG_DEBUG("carl.ran.libpoly", "poly is 0 -> nullified");
		return real_roots_result<RealAlgebraicNumberLibpoly<Number>>::nullified_response();
	}
	if (carl::is_constant(p)) {
		CARL_LOG_DEBUG("carl.ran.libpoly", "poly is constant but not zero -> no root");
		return real_roots_result<RealAlgebraicNumberLibpoly<Number>>::no_roots_response();
	}

	// Iterate over terms with mainVariable and check whether another Variable is 0
	UnivariatePolynomial<Coeff> polyCopy(p);
	carl::Variable mainVar = p.mainVar();

	CARL_LOG_DEBUG("carl.ran.libpoly", "Poly has mainVar:  " << mainVar);
	// Check nullification -- Easy cases
	// Substitute rational numbers, and convert non-rational algebraic numbers to libpoly values and add to a libpoly assignment
	poly::Assignment assignment;
	bool assignedRAN = false;
	for (Variable& v : carl::variables(polyCopy)) {
		if (v == mainVar) continue;
		if (m.count(v) == 0) {
			CARL_LOG_DEBUG("carl.ran.libpoly", "poly still contains unassigned variable -> non-univariate");
			return real_roots_result<RealAlgebraicNumberLibpoly<Number>>::non_univariate_response();
		}
		assert(m.count(v) > 0);
		if (m.at(v).is_numeric()) {
			CARL_LOG_DEBUG("carl.ran.libpoly", "Poly got rational -> substituting");
			// We substitute rational numbers, as that has good performance
			substitute_inplace(polyCopy, v, Coeff(m.at(v).value()));
		} else {
			// We convert algebraic numbers to libpoly values and add to assignment so we can substitute them later using libpoly
			lp_value_t val;
			// Turn into value
			lp_value_construct(&val, lp_value_type_t::LP_VALUE_ALGEBRAIC, m.at(v).get_internal());
			// That copies the value into the assignment
			assignment.set(VariableMapper::getInstance().getLibpolyVariable(v), poly::Value(&val));
			// Destroy the value, but dont free the algebraic number!
			lp_value_destruct(&val);

			assignedRAN = true;
		}
	}
	CARL_LOG_DEBUG("carl.ran.libpoly", "After rational substitution: " << polyCopy);
	CARL_LOG_DEBUG("carl.ran.libpoly", "Assignment: " << assignment);
	if (carl::is_zero(polyCopy)) {
		CARL_LOG_DEBUG("carl.ran.libpoly", "poly is 0 -> nullified");
		return real_roots_result<RealAlgebraicNumberLibpoly<Number>>::nullified_response();
	} else if (!assignedRAN) {
		CARL_LOG_DEBUG("carl.ran.libpoly", "poly is not 0 and has no assigned RANs -> non-univariate in mainVar now");
		// No algebraic numbers in assignment --> we can use the univariate method
		assert(polyCopy.is_univariate());
		return real_roots(polyCopy, interval);
	}
	// Handle case where the mainVar is not present anymore
	if (!carl::variables(polyCopy).has(mainVar)) {
		CARL_LOG_DEBUG("carl.ran.libpoly", "poly is not 0 but the mainVar is not present anymore -> evaluate to check for nullification");
		poly::Value eval_val = poly::evaluate(LibpolyConverter::getInstance().toLibpolyPolynomial(polyCopy), assignment);
		CARL_LOG_DEBUG("carl.ran.libpoly", "Evaluation: " << eval_val);
		if (eval_val == poly::Value(long(0))) {
			return real_roots_result<RealAlgebraicNumberLibpoly<Number>>::nullified_response();
		} else {
			return real_roots_result<RealAlgebraicNumberLibpoly<Number>>::no_roots_response();
		}
	}
	// We have a non-univariate polynomial with algebraic numbers in the assignment

	assert(!assignment.has(VariableMapper::getInstance().getLibpolyVariable(mainVar)));

	// We care for roots, so denominator is not important
	poly::Polynomial poly_p = LibpolyConverter::getInstance().toLibpolyPolynomial(polyCopy);
	poly::Interval inter_poly = LibpolyConverter::getInstance().toInterval(interval);

	// Write the mainVar back to libpoly
	VariableMapper::getInstance().setLibpolyMainVariable(mainVar);
	// Reorder libpoly polynomials according to the global variable ordering
	lp_polynomial_ensure_order(poly_p.get_internal());

	CARL_LOG_DEBUG("carl.ran.libpoly", " Converted to Libpoly Assignment " << assignment);

	// to actual calculation -> only algebraic valued variables with are left in poly_p
	std::vector<poly::Value> roots = poly::isolate_real_roots(poly_p, assignment);

	CARL_LOG_DEBUG("carl.ran.libpoly", " Found roots " << roots);

	// If no roots we have to evaluate to check for nullification
	if (roots.empty()) {
		CARL_LOG_DEBUG("carl.ran.libpoly", " Checking for nullification -> Evaluation at " << mainVar << "= 1");
		assignment.set(VariableMapper::getInstance().getLibpolyVariable(mainVar), poly::Value(long(1)));
		poly::Value eval_val = poly::evaluate(poly_p, assignment);
		CARL_LOG_DEBUG("carl.ran.libpoly", " Got eval_val " << eval_val);

		if (eval_val == poly::Value(long(0))) {
			CARL_LOG_DEBUG("carl.ran.libpoly", "poly is 0 after substituting rational assignments -> nullified");
			return real_roots_result<RealAlgebraicNumberLibpoly<Number>>::nullified_response();
		} else {
			CARL_LOG_DEBUG("carl.ran.libpoly", "Poly has no roots");
			return real_roots_result<RealAlgebraicNumberLibpoly<Number>>::no_roots_response();
		}
	}

	// Sort, as we have to return the roots in ascending order
	// TODO: is that really needed?
	// See libpoly/src/polynomial/polynomial.c:1106
	std::sort(roots.begin(), roots.end(), std::less<poly::Value>());

	// turn result into real_roots_result
	std::vector<RealAlgebraicNumberLibpoly<Number>> res;
	for (const poly::Value& val : roots) {
		auto tmp = RealAlgebraicNumberLibpoly<Number>::create_from_value(val.get_internal());
		// filter out roots not in interval
		if (poly::contains(inter_poly, val)) {
			CARL_LOG_DEBUG("carl.ran.libpoly", " Found root " << val);
			res.emplace_back(tmp);
		}
	}

	return real_roots_result<RealAlgebraicNumberLibpoly<Number>>::roots_response(std::move(res));
>>>>>>> 7df13d53
}
} // namespace carl::ran::libpoly

#endif<|MERGE_RESOLUTION|>--- conflicted
+++ resolved
@@ -23,7 +23,7 @@
     const Interval<Number>& interval = Interval<Number>::unbounded_interval()) {
     CARL_LOG_DEBUG("carl.ran.libpoly", " Real roots of " << polynomial << " within " << interval);
 
-    assert(polynomial.isUnivariate());
+    assert(polynomial.isUnivariateRepresented());
 
     // Easy checks
     if (carl::is_zero(polynomial)) {
@@ -34,7 +34,7 @@
         return real_roots_result<RealAlgebraicNumberLibpoly<Number>>::no_roots_response();
     }
 
-    poly::Interval inter_poly = LibpolyConverter::getInstance().toInterval(interval);
+    poly::Interval inter_poly = to_libpoly_interval(interval);
 
     // actual calculations
     std::vector<poly::AlgebraicNumber> roots = poly::isolate_real_roots(poly::to_univariate(polynomial.getPolynomial()));
@@ -68,7 +68,7 @@
     const Interval<Number>& interval = Interval<Number>::unbounded_interval()) {
     CARL_LOG_DEBUG("carl.ran.libpoly", polynomial << " " << m << " " << interval);
 
-    if (polynomial.isUnivariate()) {
+    if (polynomial.isUnivariateRepresented()) {
         return real_roots_libpoly(polynomial, interval);
     }
 
@@ -81,7 +81,7 @@
         return real_roots_result<RealAlgebraicNumberLibpoly<Number>>::no_roots_response();
     }
 
-    poly::Interval inter_poly = LibpolyConverter::getInstance().toInterval(interval);
+    poly::Interval inter_poly = to_libpoly_interval(interval);
 
     // Multivariate Polynomial
     // build the assignment
@@ -132,370 +132,6 @@
     return real_roots_result<RealAlgebraicNumberLibpoly<Number>>::roots_response(std::move(res));
 }
 
-// Returns roots in ascending order
-template<typename Coeff, typename Number = typename UnderlyingNumberType<Coeff>::type, EnableIf<std::is_same<Coeff, Number>> = dummy>
-<<<<<<< HEAD
-real_roots_result<RealAlgebraicNumberLibpoly<Number>> real_roots_libpoly(
-    const UnivariatePolynomial<Coeff>& polynomial,
-    const Interval<Number>& interval = Interval<Number>::unbounded_interval()) {
-    CARL_LOG_DEBUG("carl.ran.libpoly", " Real roots of " << polynomial << " within " << interval);
-
-    // Easy checks
-    if (carl::is_zero(polynomial)) {
-        CARL_LOG_TRACE("carl.ran.libpoly", "poly is 0 -> nullified");
-        return real_roots_result<RealAlgebraicNumberLibpoly<Number>>::nullified_response();
-    } else if (carl::is_constant(polynomial)) {
-        CARL_LOG_TRACE("carl.ran.libpoly", "poly is constant but not zero -> no root");
-        return real_roots_result<RealAlgebraicNumberLibpoly<Number>>::no_roots_response();
-    }
-
-    // We care for roots, so denominator is not important
-    poly::UPolynomial upoly = LibpolyConverter::getInstance().toLibpolyUPolynomial(polynomial);
-
-    poly::Interval inter_poly = LibpolyConverter::getInstance().toInterval(interval);
-
-    // actual calculations
-    std::vector<poly::AlgebraicNumber> roots = poly::isolate_real_roots(upoly);
-
-    if (roots.empty()) {
-        CARL_LOG_DEBUG("carl.ran.libpoly", "Poly has no roots");
-        return real_roots_result<RealAlgebraicNumberLibpoly<Number>>::no_roots_response();
-    }
-
-    // sort roots in ascending order
-    std::sort(roots.begin(), roots.end(), std::less<poly::AlgebraicNumber>());
-
-    // turn into real_roots_result
-    std::vector<RealAlgebraicNumberLibpoly<Number>> res;
-    for (const auto& val : roots) {
-        auto tmp = RealAlgebraicNumberLibpoly<Number>(val);
-        // filter out roots not in interval
-        if (poly::contains(inter_poly, poly::Value(val))) {
-            CARL_LOG_DEBUG("carl.ran.libpoly", " Found Root " << val);
-            res.emplace_back(tmp);
-        }
-    }
-
-    return real_roots_result<RealAlgebraicNumberLibpoly<Number>>::roots_response(std::move(res));
-}
-
-template<typename Coeff, typename Number = typename UnderlyingNumberType<Coeff>::type, DisableIf<std::is_same<Coeff, Number>> = dummy>
-real_roots_result<RealAlgebraicNumberLibpoly<Number>> real_roots_libpoly(
-    const UnivariatePolynomial<Coeff>& polynomial,
-    const Interval<Number>& interval = Interval<Number>::unbounded_interval()) {
-    assert(polynomial.isUnivariate());
-    return real_roots_libpoly(polynomial.convert(std::function<Number(const Coeff&)>([](const Coeff& c) { return c.constantPart(); })), interval);
-=======
-real_roots_result<RealAlgebraicNumberLibpoly<Number>> real_roots(
-	const UnivariatePolynomial<Coeff>& polynomial,
-	const Interval<Number>& interval = Interval<Number>::unbounded_interval()) {
-
-	CARL_LOG_DEBUG("carl.ran.libpoly", " Real roots of " << polynomial << " within " << interval);
-
-	// Easy checks
-	if (carl::is_zero(polynomial)) {
-		CARL_LOG_TRACE("carl.ran.libpoly", "poly is 0 -> nullified");
-		return real_roots_result<RealAlgebraicNumberLibpoly<Number>>::nullified_response();
-	} else if (polynomial.is_number()) {
-		CARL_LOG_TRACE("carl.ran.libpoly", "poly is constant but not zero -> no root");
-		return real_roots_result<RealAlgebraicNumberLibpoly<Number>>::no_roots_response();
-	}
-
-	// We care for roots, so denominator is not important
-	poly::UPolynomial upoly = LibpolyConverter::getInstance().toLibpolyUPolynomial(polynomial);
-
-	poly::Interval inter_poly = LibpolyConverter::getInstance().toInterval(interval);
-
-	// actual calculations
-	std::vector<poly::AlgebraicNumber> roots = poly::isolate_real_roots(upoly);
-
-	if (roots.empty()) {
-		CARL_LOG_DEBUG("carl.ran.libpoly", "Poly has no roots");
-		return real_roots_result<RealAlgebraicNumberLibpoly<Number>>::no_roots_response();
-	}
-
-	// sort roots in ascending order
-	std::sort(roots.begin(), roots.end(), std::less<poly::AlgebraicNumber>());
-
-	// turn into real_roots_result
-	std::vector<RealAlgebraicNumberLibpoly<Number>> res;
-	for (const auto& val : roots) {
-		auto tmp = RealAlgebraicNumberLibpoly<Number>(val);
-		// filter out roots not in interval
-		if (poly::contains(inter_poly, poly::Value(val))) {
-			CARL_LOG_DEBUG("carl.ran.libpoly", " Found Root " << val);
-			res.emplace_back(tmp);
-		}
-	}
-
-	return real_roots_result<RealAlgebraicNumberLibpoly<Number>>::roots_response(std::move(res));
-}
-
-template<typename Coeff, typename Number = typename UnderlyingNumberType<Coeff>::type, DisableIf<std::is_same<Coeff, Number>> = dummy>
-real_roots_result<RealAlgebraicNumberLibpoly<Number>> real_roots(
-	const UnivariatePolynomial<Coeff>& polynomial,
-	const Interval<Number>& interval = Interval<Number>::unbounded_interval()) {
-	assert(polynomial.is_univariate());
-	return real_roots(polynomial.convert(std::function<Number(const Coeff&)>([](const Coeff& c) { return c.constant_part(); })), interval);
->>>>>>> 7df13d53
-}
-
-// Returns root in ascending order
-// Finds nullification in rational cases
-template<typename Coeff, typename Number = typename UnderlyingNumberType<Coeff>::type>
-<<<<<<< HEAD
-real_roots_result<RealAlgebraicNumberLibpoly<Number>> real_roots_libpoly(
-    const UnivariatePolynomial<Coeff>& p,
-    const std::map<Variable, RealAlgebraicNumberLibpoly<Number>>& m,
-    const Interval<Number>& interval = Interval<Number>::unbounded_interval()) {
-    CARL_LOG_DEBUG("carl.ran.libpoly", " Real roots of " << p << " within " << interval << " with assignment: " << m);
-
-    // Easy checks
-    if (carl::is_zero(p)) {
-        CARL_LOG_DEBUG("carl.ran.libpoly", "poly is 0 -> nullified");
-        return real_roots_result<RealAlgebraicNumberLibpoly<Number>>::nullified_response();
-    }
-    if (carl::is_constant(p)) {
-        CARL_LOG_DEBUG("carl.ran.libpoly", "poly is constant but not zero -> no root");
-        return real_roots_result<RealAlgebraicNumberLibpoly<Number>>::no_roots_response();
-    }
-
-    // Iterate over terms with mainVariable and check whether another Variable is 0
-    UnivariatePolynomial<Coeff> polyCopy(p);
-    carl::Variable mainVar = p.mainVar();
-
-    CARL_LOG_DEBUG("carl.ran.libpoly", "Poly has mainVar:  " << mainVar);
-    // Check nullification -- Easy cases
-    // Substitute rational numbers, and convert non-rational algebraic numbers to libpoly values and add to a libpoly assignment
-    poly::Assignment assignment;
-    bool assignedRAN = false;
-    for (Variable& v : carl::variables(polyCopy)) {
-        if (v == mainVar) continue;
-        if (m.count(v) == 0) {
-            CARL_LOG_DEBUG("carl.ran.libpoly", "poly still contains unassigned variable -> non-univariate");
-            return real_roots_result<RealAlgebraicNumberLibpoly<Number>>::non_univariate_response();
-        }
-        assert(m.count(v) > 0);
-        if (m.at(v).is_numeric()) {
-            CARL_LOG_DEBUG("carl.ran.libpoly", "Poly got rational -> substituting");
-            // We substitute rational numbers, as that has good performance
-            substitute_inplace(polyCopy, v, Coeff(m.at(v).value()));
-        } else {
-            // We convert algebraic numbers to libpoly values and add to assignment so we can substitute them later using libpoly
-            lp_value_t val;
-            // Turn into value
-            lp_value_construct(&val, lp_value_type_t::LP_VALUE_ALGEBRAIC, m.at(v).get_internal());
-            // That copies the value into the assignment
-            assignment.set(VariableMapper::getInstance().getLibpolyVariable(v), poly::Value(&val));
-            // Destroy the value, but dont free the algebraic number!
-            lp_value_destruct(&val);
-
-            assignedRAN = true;
-        }
-    }
-    CARL_LOG_DEBUG("carl.ran.libpoly", "After rational substitution: " << polyCopy);
-    CARL_LOG_DEBUG("carl.ran.libpoly", "Assignment: " << assignment);
-    if (carl::is_zero(polyCopy)) {
-        CARL_LOG_DEBUG("carl.ran.libpoly", "poly is 0 -> nullified");
-        return real_roots_result<RealAlgebraicNumberLibpoly<Number>>::nullified_response();
-    } else if (!assignedRAN) {
-        CARL_LOG_DEBUG("carl.ran.libpoly", "poly is not 0 and has no assigned RANs -> non-univariate in mainVar now");
-        // No algebraic numbers in assignment --> we can use the univariate method
-        assert(polyCopy.isUnivariate());
-        return real_roots_libpoly(polyCopy, interval);
-    }
-    // Handle case where the mainVar is not present anymore
-    if (!carl::variables(polyCopy).has(mainVar)) {
-        CARL_LOG_DEBUG("carl.ran.libpoly", "poly is not 0 but the mainVar is not present anymore -> evaluate to check for nullification");
-        poly::Value eval_val = poly::evaluate(LibpolyConverter::getInstance().toLibpolyPolynomial(polyCopy), assignment);
-        CARL_LOG_DEBUG("carl.ran.libpoly", "Evaluation: " << eval_val);
-        if (eval_val == poly::Value(long(0))) {
-            return real_roots_result<RealAlgebraicNumberLibpoly<Number>>::nullified_response();
-        } else {
-            return real_roots_result<RealAlgebraicNumberLibpoly<Number>>::no_roots_response();
-        }
-    }
-    // We have a non-univariate polynomial with algebraic numbers in the assignment
-
-    assert(!assignment.has(VariableMapper::getInstance().getLibpolyVariable(mainVar)));
-
-    // We care for roots, so denominator is not important
-    poly::Polynomial poly_p = LibpolyConverter::getInstance().toLibpolyPolynomial(polyCopy);
-    poly::Interval inter_poly = LibpolyConverter::getInstance().toInterval(interval);
-
-    // Write the mainVar back to libpoly
-    VariableMapper::getInstance().setLibpolyMainVariable(mainVar);
-    // Reorder libpoly polynomials according to the global variable ordering
-    lp_polynomial_ensure_order(poly_p.get_internal());
-
-    CARL_LOG_DEBUG("carl.ran.libpoly", " Converted to Libpoly Assignment " << assignment);
-
-    // to actual calculation -> only algebraic valued variables with are left in poly_p
-    std::vector<poly::Value> roots = poly::isolate_real_roots(poly_p, assignment);
-
-    CARL_LOG_DEBUG("carl.ran.libpoly", " Found roots " << roots);
-
-    // If no roots we have to evaluate to check for nullification
-    if (roots.empty()) {
-        CARL_LOG_DEBUG("carl.ran.libpoly", " Checking for nullification -> Evaluation at " << mainVar << "= 1");
-        assignment.set(VariableMapper::getInstance().getLibpolyVariable(mainVar), poly::Value(long(1)));
-        poly::Value eval_val = poly::evaluate(poly_p, assignment);
-        CARL_LOG_DEBUG("carl.ran.libpoly", " Got eval_val " << eval_val);
-
-        if (eval_val == poly::Value(long(0))) {
-            CARL_LOG_DEBUG("carl.ran.libpoly", "poly is 0 after substituting rational assignments -> nullified");
-            return real_roots_result<RealAlgebraicNumberLibpoly<Number>>::nullified_response();
-        } else {
-            CARL_LOG_DEBUG("carl.ran.libpoly", "Poly has no roots");
-            return real_roots_result<RealAlgebraicNumberLibpoly<Number>>::no_roots_response();
-        }
-    }
-
-    // Sort, as we have to return the roots in ascending order
-    // TODO: is that really needed?
-    // See libpoly/src/polynomial/polynomial.c:1106
-    std::sort(roots.begin(), roots.end(), std::less<poly::Value>());
-
-    // turn result into real_roots_result
-    std::vector<RealAlgebraicNumberLibpoly<Number>> res;
-    for (const poly::Value& val : roots) {
-        auto tmp = RealAlgebraicNumberLibpoly<Number>::create_from_value(val.get_internal());
-        // filter out roots not in interval
-        if (poly::contains(inter_poly, val)) {
-            CARL_LOG_DEBUG("carl.ran.libpoly", " Found root " << val);
-            res.emplace_back(tmp);
-        }
-    }
-
-    return real_roots_result<RealAlgebraicNumberLibpoly<Number>>::roots_response(std::move(res));
-=======
-real_roots_result<RealAlgebraicNumberLibpoly<Number>> real_roots(
-	const UnivariatePolynomial<Coeff>& p,
-	const std::map<Variable, RealAlgebraicNumberLibpoly<Number>>& m,
-	const Interval<Number>& interval = Interval<Number>::unbounded_interval()) {
-
-	CARL_LOG_DEBUG("carl.ran.libpoly", " Real roots of " << p << " within " << interval << " with assignment: " << m);
-
-	// Easy checks
-	if (carl::is_zero(p)) {
-		CARL_LOG_DEBUG("carl.ran.libpoly", "poly is 0 -> nullified");
-		return real_roots_result<RealAlgebraicNumberLibpoly<Number>>::nullified_response();
-	}
-	if (carl::is_constant(p)) {
-		CARL_LOG_DEBUG("carl.ran.libpoly", "poly is constant but not zero -> no root");
-		return real_roots_result<RealAlgebraicNumberLibpoly<Number>>::no_roots_response();
-	}
-
-	// Iterate over terms with mainVariable and check whether another Variable is 0
-	UnivariatePolynomial<Coeff> polyCopy(p);
-	carl::Variable mainVar = p.mainVar();
-
-	CARL_LOG_DEBUG("carl.ran.libpoly", "Poly has mainVar:  " << mainVar);
-	// Check nullification -- Easy cases
-	// Substitute rational numbers, and convert non-rational algebraic numbers to libpoly values and add to a libpoly assignment
-	poly::Assignment assignment;
-	bool assignedRAN = false;
-	for (Variable& v : carl::variables(polyCopy)) {
-		if (v == mainVar) continue;
-		if (m.count(v) == 0) {
-			CARL_LOG_DEBUG("carl.ran.libpoly", "poly still contains unassigned variable -> non-univariate");
-			return real_roots_result<RealAlgebraicNumberLibpoly<Number>>::non_univariate_response();
-		}
-		assert(m.count(v) > 0);
-		if (m.at(v).is_numeric()) {
-			CARL_LOG_DEBUG("carl.ran.libpoly", "Poly got rational -> substituting");
-			// We substitute rational numbers, as that has good performance
-			substitute_inplace(polyCopy, v, Coeff(m.at(v).value()));
-		} else {
-			// We convert algebraic numbers to libpoly values and add to assignment so we can substitute them later using libpoly
-			lp_value_t val;
-			// Turn into value
-			lp_value_construct(&val, lp_value_type_t::LP_VALUE_ALGEBRAIC, m.at(v).get_internal());
-			// That copies the value into the assignment
-			assignment.set(VariableMapper::getInstance().getLibpolyVariable(v), poly::Value(&val));
-			// Destroy the value, but dont free the algebraic number!
-			lp_value_destruct(&val);
-
-			assignedRAN = true;
-		}
-	}
-	CARL_LOG_DEBUG("carl.ran.libpoly", "After rational substitution: " << polyCopy);
-	CARL_LOG_DEBUG("carl.ran.libpoly", "Assignment: " << assignment);
-	if (carl::is_zero(polyCopy)) {
-		CARL_LOG_DEBUG("carl.ran.libpoly", "poly is 0 -> nullified");
-		return real_roots_result<RealAlgebraicNumberLibpoly<Number>>::nullified_response();
-	} else if (!assignedRAN) {
-		CARL_LOG_DEBUG("carl.ran.libpoly", "poly is not 0 and has no assigned RANs -> non-univariate in mainVar now");
-		// No algebraic numbers in assignment --> we can use the univariate method
-		assert(polyCopy.is_univariate());
-		return real_roots(polyCopy, interval);
-	}
-	// Handle case where the mainVar is not present anymore
-	if (!carl::variables(polyCopy).has(mainVar)) {
-		CARL_LOG_DEBUG("carl.ran.libpoly", "poly is not 0 but the mainVar is not present anymore -> evaluate to check for nullification");
-		poly::Value eval_val = poly::evaluate(LibpolyConverter::getInstance().toLibpolyPolynomial(polyCopy), assignment);
-		CARL_LOG_DEBUG("carl.ran.libpoly", "Evaluation: " << eval_val);
-		if (eval_val == poly::Value(long(0))) {
-			return real_roots_result<RealAlgebraicNumberLibpoly<Number>>::nullified_response();
-		} else {
-			return real_roots_result<RealAlgebraicNumberLibpoly<Number>>::no_roots_response();
-		}
-	}
-	// We have a non-univariate polynomial with algebraic numbers in the assignment
-
-	assert(!assignment.has(VariableMapper::getInstance().getLibpolyVariable(mainVar)));
-
-	// We care for roots, so denominator is not important
-	poly::Polynomial poly_p = LibpolyConverter::getInstance().toLibpolyPolynomial(polyCopy);
-	poly::Interval inter_poly = LibpolyConverter::getInstance().toInterval(interval);
-
-	// Write the mainVar back to libpoly
-	VariableMapper::getInstance().setLibpolyMainVariable(mainVar);
-	// Reorder libpoly polynomials according to the global variable ordering
-	lp_polynomial_ensure_order(poly_p.get_internal());
-
-	CARL_LOG_DEBUG("carl.ran.libpoly", " Converted to Libpoly Assignment " << assignment);
-
-	// to actual calculation -> only algebraic valued variables with are left in poly_p
-	std::vector<poly::Value> roots = poly::isolate_real_roots(poly_p, assignment);
-
-	CARL_LOG_DEBUG("carl.ran.libpoly", " Found roots " << roots);
-
-	// If no roots we have to evaluate to check for nullification
-	if (roots.empty()) {
-		CARL_LOG_DEBUG("carl.ran.libpoly", " Checking for nullification -> Evaluation at " << mainVar << "= 1");
-		assignment.set(VariableMapper::getInstance().getLibpolyVariable(mainVar), poly::Value(long(1)));
-		poly::Value eval_val = poly::evaluate(poly_p, assignment);
-		CARL_LOG_DEBUG("carl.ran.libpoly", " Got eval_val " << eval_val);
-
-		if (eval_val == poly::Value(long(0))) {
-			CARL_LOG_DEBUG("carl.ran.libpoly", "poly is 0 after substituting rational assignments -> nullified");
-			return real_roots_result<RealAlgebraicNumberLibpoly<Number>>::nullified_response();
-		} else {
-			CARL_LOG_DEBUG("carl.ran.libpoly", "Poly has no roots");
-			return real_roots_result<RealAlgebraicNumberLibpoly<Number>>::no_roots_response();
-		}
-	}
-
-	// Sort, as we have to return the roots in ascending order
-	// TODO: is that really needed?
-	// See libpoly/src/polynomial/polynomial.c:1106
-	std::sort(roots.begin(), roots.end(), std::less<poly::Value>());
-
-	// turn result into real_roots_result
-	std::vector<RealAlgebraicNumberLibpoly<Number>> res;
-	for (const poly::Value& val : roots) {
-		auto tmp = RealAlgebraicNumberLibpoly<Number>::create_from_value(val.get_internal());
-		// filter out roots not in interval
-		if (poly::contains(inter_poly, val)) {
-			CARL_LOG_DEBUG("carl.ran.libpoly", " Found root " << val);
-			res.emplace_back(tmp);
-		}
-	}
-
-	return real_roots_result<RealAlgebraicNumberLibpoly<Number>>::roots_response(std::move(res));
->>>>>>> 7df13d53
-}
 } // namespace carl::ran::libpoly
 
 #endif
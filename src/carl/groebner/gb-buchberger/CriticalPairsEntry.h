--- conflicted
+++ resolved
@@ -53,15 +53,11 @@
         mPairs.sort( SPolPairCompare<Compare > ( ) );
     }
 
-<<<<<<< HEAD
 	/**
 	 * Get the LCM of the first element.
      * @return 
      */
-    const Monomial& getSortedFirstLCM( ) const
-=======
     const Monomial::Arg& getSortedFirstLCM( ) const
->>>>>>> 2f04b980
     {
         return mPairs.front( ).mLcm;
     }

/**
 * @file MultivariatePolynomial.h 
 * @ingroup multirp
 * @author Sebastian Junges
 * @author Florian Corzilius
 */

#pragma once

#include <memory>
#include <vector>

#include "Polynomial.h"
#include "Term.h"
#include "DivisionResult.h"
#include "MultivariatePolynomialPolicy.h"
#include "VariableInformation.h"

namespace carl
{
// forward declaration of UnivariatePolynomials
template<typename Coeff>
class UnivariatePolynomial;

/**
 * The general-purpose multivariate polynomial class.
 *
 * It is represented as a sum of terms, being a coefficient and a monomial.
 * @ingroup multirp
 */
template<typename Coeff, typename Ordering = GrLexOrdering, typename Policies = StdMultivariatePolynomialPolicies<>>
class MultivariatePolynomial : public Polynomial, public Policies
{
public:
	/// The ordering of the terms.
	typedef Ordering OrderedBy;
	/// Type of the terms.
	typedef Term<Coeff> TermType;
	/// Type of the monomials within the terms.
	typedef Monomial MonomType;
	/// Type of the coefficients.
	typedef Coeff CoeffType;
	/// Policies for this monomial.
	typedef Policies Policy;
	/// Number type within the coefficients.
	typedef typename UnderlyingNumberType<Coeff>::type NumberType;
	/// Integer type associated with the number type.
	typedef typename IntegralType<NumberType>::type IntNumberType;
protected:
	/// Type our terms vector.
	typedef std::vector<std::shared_ptr<const Term<Coeff >> > TermsType;
	
	template <bool gatherCoeff>
	using VarInfo = VariableInformation<gatherCoeff, MultivariatePolynomial>;
protected:
	/// A vector of all terms.
	TermsType mTerms;
public:
	enum ConstructorOperation : unsigned { ADD, SUB, MUL, DIV };
	
	/// @name Constructors
	/// @{
	MultivariatePolynomial() = default;
	explicit MultivariatePolynomial(int c);
	explicit MultivariatePolynomial(unsigned c);
	explicit MultivariatePolynomial(const Coeff& c);
	explicit MultivariatePolynomial(Variable::Arg v);
	explicit MultivariatePolynomial(const Monomial& m);
	explicit MultivariatePolynomial(const Term<Coeff>& t);
	explicit MultivariatePolynomial(std::shared_ptr<const Monomial> m);
	explicit MultivariatePolynomial(std::shared_ptr<const Term<Coeff >> t);
	explicit MultivariatePolynomial(const UnivariatePolynomial<MultivariatePolynomial<Coeff, Ordering,Policy>> &pol);
	explicit MultivariatePolynomial(const UnivariatePolynomial<Coeff>& pol);
	template<class OtherPolicy>
	explicit MultivariatePolynomial(const MultivariatePolynomial<Coeff, Ordering, OtherPolicy>&);
	template<typename InputIterator>
	explicit MultivariatePolynomial(InputIterator begin, InputIterator end, bool duplicates, bool sorted);
	explicit MultivariatePolynomial(const std::initializer_list<Term<Coeff>>& terms);
	explicit MultivariatePolynomial(const std::initializer_list<Variable>& terms);
	explicit MultivariatePolynomial(const std::pair<ConstructorOperation, std::vector<MultivariatePolynomial>>& p);
	/// @}
	
	virtual ~MultivariatePolynomial() {}
	
	//Polynomial interface implementations.
	/**
	 * @see class Polynomial
	 * @return 
	 */
	virtual bool isUnivariateRepresented() const override
	{
		return false;
	}
	/**
	 * @see class Polynomial
	 * @return 
	 */
	virtual bool isMultivariateRepresented() const override
	{
		return true;
	}
	
	/**
	 * The leading monomial
	 * @return 
	 */
	std::shared_ptr<const Monomial> lmon() const;
	/**
	 * The leading term
	 * @return 
	 */
	std::shared_ptr<const Term<Coeff>> lterm() const;
	/**
	 * Returns the coefficient of the leading term.
	 * Notice that this is not defined for zero polynomials. 
	 * @return 
	 */
	Coeff lcoeff() const;
	/**
	 * Calculates the max. degree over all monomials occurring in the polynomial.
	 * @return 
	 */
	exponent totalDegree() const;

	/**
	 * Checks if the polynomial is zero.
	 * @return If this is zero.
	 */
	bool isZero() const;
	/**
	 * Checks if the polynomial is constant.
	 * @return If this is constant.
	 */
	bool isConstant() const;
	/**
	 * Checks if the polynomial is linear.
	 * @return If this is linear.
	 */
	bool isLinear() const;
	/**
	 * Checks if the polynomial is a number.
	 * This is basically the same as being a constant.
	 * @return If this is a number.
	 */
	bool isNumber() const
	{
		return this->isConstant();
	}
	
	/**
	 * Retrieves information about the definiteness of the polynomial.
	 * @return Definiteness of this.
	 */
	Definiteness definiteness() const;

	/**
	 * Calculates the number of terms.
	 * @return the number of terms
	 */
	size_t nrTerms() const
	{
		return mTerms.size();
	}
	/**
	 * Gives the last term according to Ordering. Notice that if there is a constant part, it is always trailing.
	 * @return 
	 */
	std::shared_ptr<const Term<Coeff>> trailingTerm() const;
	/**
	 * Checks if the polynomial has a constant term that is not zero.
	 * @return If there is a constant term unequal to zero.
	 */
	bool hasConstantTerm() const;
	/**
	 * Retrieves the constant term of this polynomial or zero, if there is no constant term.
	 * @return Constant term.
	 */
	Coeff constantPart() const;
	
	typename TermsType::const_iterator begin() const
	{
		return mTerms.begin();
	}
	
	typename TermsType::const_iterator end() const
	{
		return mTerms.end();
	}
	
	typename TermsType::const_reverse_iterator rbegin() const
	{
		return mTerms.rbegin();
	}
	
	typename TermsType::const_reverse_iterator rend() const
	{
		return mTerms.rend();
	}

	/**
	 * For the polynomial p, the function calculates a polynomial p - lt(p).
	 * The function assumes the polynomial to be nonzero, otherwise, lt(p) is not defined.
	 * @return A new polynomial p - lt(p).
	 */
	MultivariatePolynomial tail() const;
	/**
	 * Drops the leading term.
	 * The function assumes the polynomial to be nonzero, otherwise the leading term is not defined.
	 * @return  A reference to this.
	 */
	MultivariatePolynomial& stripLT();
	
	/**
	 * Checks whether only one variable occurs.
	 * @return 
	 * Notice that it might be better to use the variable information if several pieces of information are requested.
	 */
	bool isUnivariate() const;

	/**
	 * Checks whether the polynomial is a trivial sum of squares.
	 * @return true if polynomial is of the form \\sum a_im_i^2 with a_i > 0 for all i.
	 */
	bool isTsos() const;
	
	/**
	 * Iterates through all terms to find variables occuring in this polynomial.
	 * @param vars Holds the variables occuring in the polynomial at return.
	 */
	void gatherVariables(std::set<Variable>& vars) const;
	std::set<Variable> gatherVariables() const;
	
	/**
	 * @param v The variable to check for its occurrence.
	 * @return true, if the variable occurs in this term.
	 */
	bool has(Variable::Arg v) const;
	
	bool isReducibleIdentity() const;

	/**
	 * Divides the polynomial by the given coefficient.
	 * Applies if the coefficients are from a field.
	 * @param divisor
	 * @return 
	 */
	template<typename C = Coeff, EnableIf<is_field<C>> = dummy>
	MultivariatePolynomial divideBy(const Coeff& divisor) const;

	/**
	 * Divides the polynomial by another polynomial.
	 * If the divisor divides this polynomial, quotient contains the result of the division and true is returned.
	 * Otherwise, false is returned and the content of quotient remains unchanged.
	 * Applies if the coefficients are from a field.
	 * Note that the quotient must not be *this.
	 * @param divisor
	 * @param quotient
	 * @return 
	 */
	template<typename C = Coeff, EnableIf<is_field<C>> = dummy>
	bool divideBy(const MultivariatePolynomial& divisor, MultivariatePolynomial& quotient) const;
	
	/**
	 * Calculating the quotient and the remainder, such that for a given polynomial p we have
	 * p = divisor * quotient + remainder.
	 * @param divisor Another polynomial
	 * @return A divisionresult, holding the quotient and the remainder.
	 * @see
	 * @note Division is only defined on fields
	 */
	DivisionResult<MultivariatePolynomial> divideBy(const MultivariatePolynomial& divisor) const;
	/**
	 * Calculates the quotient
	 * @param divisor
	 * @return 
	 * @see MultivariatePolynomial::divideBy
	 */
	MultivariatePolynomial quotient(const MultivariatePolynomial& divisor) const;
	/**
	 * Calculates the remainder
	 * @param divisor
	 * @return 
	 * @see MultivariatePolynomial::divideBy
	 */
	MultivariatePolynomial remainder(const MultivariatePolynomial& divisor) const;
	MultivariatePolynomial prem(const MultivariatePolynomial& divisor) const;
	
	
	MultivariatePolynomial derivative(Variable::Arg v, unsigned nth=1) const;
	
	/**
<<<<<<< HEAD
	 * @return The lcm of the denominators of the coefficients in p divided by the gcd of numerators 
	 *		 of the coefficients in p.
	 */
=======
     * @return The lcm of the denominators of the coefficients in p divided by the gcd of numerators 
     *         of the coefficients in p.
     */
        template<typename C = Coeff, EnableIf<is_subset_of_rationals<C>> = dummy>
>>>>>>> f2554929
	Coeff coprimeFactor() const;
	
	/**
	 * @return p * p.coprimeFactor()
	 * @see coprimeFactor()
	 */
	MultivariatePolynomial coprimeCoefficients() const;
	
	/**
	 * For a polynomial p, returns p/lc(p)
	 * @return 
	 */
	MultivariatePolynomial normalize() const;
	
	/**
	 * Replace the given variable by the given polynomial within this multivariate polynomial.
	 */
	void substituteIn(Variable::Arg var, const MultivariatePolynomial& value);
	
	/**
	 * Replace the given variable by the given value.
	 * @return A new polynomial without resulting from this substitution.
	 */
	MultivariatePolynomial substitute(Variable::Arg var, const MultivariatePolynomial& value) const;
	
	/**
	 * Replace all variables by a value given in their map.
	 * @return A new polynomial without the variables in map.
	 */
	MultivariatePolynomial substitute(const std::map<Variable, MultivariatePolynomial>& substitutions) const;
	
	/**
	 * Replace all variables by a value given in their map.
	 * @return A new polynomial without the variables in map.
	 */
	template<typename SubstitutionType = Coeff>
	MultivariatePolynomial substitute(const std::map<Variable, SubstitutionType>& substitutions) const;
	
	/**
	 * Replace all variables by a Term in which the variable does not occur.
	 * @param substitutions
	 * @return 
	 */
	MultivariatePolynomial substitute(const std::map<Variable, Term<Coeff>>& substitutions) const;
	
	/**
	 * Like substitute, but expects substitutions for all variables.
	 * @return For a polynomial p, the function value p(x_1,...,x_n).
	 */
	template<typename SubstitutionType = Coeff>
	Coeff evaluate(const std::map<Variable, SubstitutionType>& substitutions) const;
	
	bool divides(const MultivariatePolynomial& b) const;
	/**
	 * Calculates the S-Polynomial.
	 * @param p
	 * @param q
	 * @return 
	 */
	static MultivariatePolynomial SPolynomial(const MultivariatePolynomial& p, const MultivariatePolynomial& q);

	MultivariatePolynomial pow(unsigned exp) const;
	
	MultivariatePolynomial naive_pow(unsigned exp) const;
	
	std::string toString(bool infix=true, bool friendlyVarNames=true) const;
	
	MultivariatePolynomial<typename IntegralType<Coeff>::type, Ordering, Policies> toIntegerDomain() const;
	
	UnivariatePolynomial<Coeff> toUnivariatePolynomial() const;
	UnivariatePolynomial<MultivariatePolynomial> toUnivariatePolynomial(Variable::Arg mainVar) const;
	
	const std::shared_ptr<const Term<Coeff>>& operator[](unsigned) const;

	MultivariatePolynomial mod(const typename IntegralType<Coeff>::type& modulo) const;
	
	template<bool gatherCoeff>
	VariableInformation<gatherCoeff, MultivariatePolynomial> getVarInfo(Variable::Arg v) const;

	template<bool gatherCoeff>
	VariablesInformation<gatherCoeff, MultivariatePolynomial> getVarInfo() const;
	
	template<typename C=Coeff, EnableIf<is_number<C>> = dummy>
	typename UnderlyingNumberType<C>::type numericContent() const;
	template<typename C=Coeff, DisableIf<is_number<C>> = dummy>
	typename UnderlyingNumberType<C>::type numericContent() const;
	
	template<typename C=Coeff, EnableIf<is_number<C>> = dummy>
	IntNumberType mainDenom() const;

	/// @name Equality comparison operators
	/// @{
	/**
	 * Checks if the two arguments are equal.
	 * @param lhs First argument.
	 * @param rhs Second argument.
	 * @return `lhs == rhs`
	 */
	template<typename C, typename O, typename P>
	friend bool operator==(const MultivariatePolynomial<C,O,P>& lhs, const MultivariatePolynomial<C,O,P>& rhs);
	template<typename C, typename O, typename P>
	friend bool operator==(const UnivariatePolynomial<C>& lhs, const MultivariatePolynomial<C,O,P>& rhs);
	template<typename C, typename O, typename P>
	friend bool operator==(const MultivariatePolynomial<C,O,P>& lhs, const UnivariatePolynomial<C>& rhs);
	template<typename C, typename O, typename P>
	friend bool operator==(const UnivariatePolynomial<MultivariatePolynomial<C >> &lhs, const MultivariatePolynomial<C,O,P>& rhs);
	template<typename C, typename O, typename P>
	friend bool operator==(const MultivariatePolynomial<C,O,P>& lhs, const UnivariatePolynomial<MultivariatePolynomial<C >> &rhs);
	template<typename C, typename O, typename P>
	friend bool operator==(const MultivariatePolynomial<C,O,P>& lhs, const Term<C>& rhs);
	template<typename C, typename O, typename P>
	friend bool operator==(const Term<C>& lhs, const MultivariatePolynomial<C,O,P>& rhs);
	template<typename C, typename O, typename P>
	friend bool operator==(const MultivariatePolynomial<C,O,P>& lhs, const Monomial& rhs);
	template<typename C, typename O, typename P>
	friend bool operator==(const Monomial& lhs, const MultivariatePolynomial<C,O,P>& rhs);
	template<typename C, typename O, typename P>
	friend bool operator==(const MultivariatePolynomial<C,O,P>& lhs, const C& rhs);
	template<typename C, typename O, typename P>
	friend bool operator==(const C& lhs, const MultivariatePolynomial<C,O,P>& rhs);
	template<typename C, typename O, typename P>
	friend bool operator==(const MultivariatePolynomial<C,O,P>& lhs, Variable::Arg rhs);
	template<typename C, typename O, typename P>
	friend bool operator==(Variable::Arg lhs, const MultivariatePolynomial<C,O,P>& rhs);
	template<typename C, typename O, typename P>
	friend bool operator==(const MultivariatePolynomial<C,O,P>& lhs, int rhs);
	template<typename C, typename O, typename P>
	friend bool operator==(int lhs, const MultivariatePolynomial<C,O,P>& rhs);
	/// @}

	/// @name Inequality comparison operators
	/// @{
	/**
	 * Checks if the two arguments are not equal.
	 * @param lhs First argument.
	 * @param rhs Second argument.
	 * @return `lhs != rhs`
	 */
	template<typename C, typename O, typename P>
	friend bool operator!=(const MultivariatePolynomial<C,O,P>& lhs, const MultivariatePolynomial<C,O,P>& rhs);
	template<typename C, typename O, typename P>
	friend bool operator!=(const UnivariatePolynomial<C>& lhs, const MultivariatePolynomial<C,O,P>& rhs);
	template<typename C, typename O, typename P>
	friend bool operator!=(const MultivariatePolynomial<C,O,P>& lhs, const UnivariatePolynomial<C>& rhs);
	template<typename C, typename O, typename P>
	friend bool operator!=(const UnivariatePolynomial<MultivariatePolynomial<C >> &lhs, const MultivariatePolynomial<C,O,P>& rhs);
	template<typename C, typename O, typename P>
	friend bool operator!=(const MultivariatePolynomial<C,O,P>& lhs, const UnivariatePolynomial<MultivariatePolynomial<C >> &rhs);
	template<typename C, typename O, typename P>
	friend bool operator!=(const MultivariatePolynomial<C,O,P>& lhs, const Term<C>& rhs);
	template<typename C, typename O, typename P>
	friend bool operator!=(const Term<C>& lhs, const MultivariatePolynomial<C,O,P>& rhs);
	template<typename C, typename O, typename P>
	friend bool operator!=(const MultivariatePolynomial<C,O,P>& lhs, const Monomial& rhs);
	template<typename C, typename O, typename P>
	friend bool operator!=(const Monomial& lhs, const MultivariatePolynomial<C,O,P>& rhs);
	template<typename C, typename O, typename P>
	friend bool operator!=(const MultivariatePolynomial<C,O,P>& lhs, const C& rhs);
	template<typename C, typename O, typename P>
	friend bool operator!=(const C& lhs, const MultivariatePolynomial<C,O,P>& rhs);
	template<typename C, typename O, typename P>
	friend bool operator!=(const MultivariatePolynomial<C,O,P>& lhs, Variable::Arg rhs);
	template<typename C, typename O, typename P>
	friend bool operator!=(Variable::Arg lhs, const MultivariatePolynomial<C,O,P>& rhs);
	template<typename C, typename O, typename P>
	friend bool operator!=(const MultivariatePolynomial<C,O,P>& lhs, int rhs);
	template<typename C, typename O, typename P>
	friend bool operator!=(int lhs, const MultivariatePolynomial<C,O,P>& rhs);
	/// @}
 

	template<typename C, typename O, typename P>
	friend bool operator<(const MultivariatePolynomial<C,O,P>& lhs, const MultivariatePolynomial<C,O,P>& rhs);
//	template<typename C, typename O, typename P>
//	friend bool operator>(const MultivariatePolynomial<C,O,P>& lhs, const MultivariatePolynomial<C,O,P>& rhs);
//	template<typename C, typename O, typename P>
//	friend bool operator<=(const MultivariatePolynomial<C,O,P>& lhs, const MultivariatePolynomial<C,O,P>& rhs);
//	template<typename C, typename O, typename P>
//	friend bool operator>=(const MultivariatePolynomial<C,O,P>& lhs, const MultivariatePolynomial<C,O,P>& rhs);
	
	/// @name In-place addition operators
	/// @{
	/**
	 * Add something to this polynomial and return the changed polynomial.
	 * @param rhs Right hand side.
	 * @return Changed polynomial.
	 */
	MultivariatePolynomial& operator+=(const MultivariatePolynomial& rhs);
	MultivariatePolynomial& operator+=(const Term<Coeff>& rhs);
	MultivariatePolynomial& operator+=(const Monomial& rhs);
	MultivariatePolynomial& operator+=(Variable::Arg rhs);
	MultivariatePolynomial& operator+=(const Coeff& rhs);
	/// @}

	/// @name Addition operators
	/// @{
	/**
	 * Performs an addition involving a polynomial.
	 * @param lhs First argument.
	 * @param rhs Second argument.
	 * @return `lhs + rhs`
	 */
	template<typename C, typename O, typename P>
	friend const MultivariatePolynomial<C,O,P> operator+(const MultivariatePolynomial<C,O,P>& lhs, const MultivariatePolynomial<C,O,P>& rhs);
	template<typename C, typename O, typename P>
	friend const MultivariatePolynomial<C,O,P> operator+(const MultivariatePolynomial<C,O,P>& lhs, const UnivariatePolynomial<C>& rhs);
	template<typename C, typename O, typename P>
	friend const MultivariatePolynomial<C,O,P> operator+(const UnivariatePolynomial<C>& lhs, const MultivariatePolynomial<C,O,P>& rhs);
	template<typename C, typename O, typename P>
	friend const MultivariatePolynomial<C,O,P> operator+(const MultivariatePolynomial<C,O,P>& lhs, const UnivariatePolynomial<MultivariatePolynomial<C >> &rhs);
	template<typename C, typename O, typename P>
	friend const MultivariatePolynomial<C,O,P> operator+(const UnivariatePolynomial<MultivariatePolynomial<C >> &lhs, const MultivariatePolynomial<C,O,P>& rhs);
	template<typename C, typename O, typename P>
	friend const MultivariatePolynomial<C,O,P> operator+(const MultivariatePolynomial<C,O,P>& lhs, const Term<C>& rhs);
	template<typename C, typename O, typename P>
	friend const MultivariatePolynomial<C,O,P> operator+(const Term<C>& lhs, const MultivariatePolynomial<C,O,P>& rhs);
	template<typename C, typename O, typename P>
	friend const MultivariatePolynomial<C,O,P> operator+(const MultivariatePolynomial<C,O,P>& lhs, const Monomial& rhs);
	template<typename C, typename O, typename P>
	friend const MultivariatePolynomial<C,O,P> operator+(const Monomial& lhs, const MultivariatePolynomial<C,O,P>& rhs);
	template<typename C, typename O, typename P>
	friend const MultivariatePolynomial<C,O,P> operator+(const MultivariatePolynomial<C,O,P>& lhs, const C& rhs);
	template<typename C, typename O, typename P>
	friend const MultivariatePolynomial<C,O,P> operator+(const C& lhs, const MultivariatePolynomial<C,O,P>& rhs);
	template<typename C, typename O, typename P>
	friend const MultivariatePolynomial<C,O,P> operator+(const MultivariatePolynomial<C,O,P>& lhs, Variable::Arg rhs);
	template<typename C, typename O, typename P>
	friend const MultivariatePolynomial<C,O,P> operator+(Variable::Arg lhs, const MultivariatePolynomial<C,O,P>& rhs);
	/// @}

	/// @name In-place subtraction operators
	/// @{
	/**
	 * Subtract something from this polynomial and return the changed polynomial.
	 * @param rhs Right hand side.
	 * @return Changed polynomial.
	 */
	MultivariatePolynomial& operator-=(const MultivariatePolynomial& rhs);
	MultivariatePolynomial& operator-=(const Term<Coeff>& rhs);
	MultivariatePolynomial& operator-=(const Monomial& rhs);
	MultivariatePolynomial& operator-=(Variable::Arg);
	MultivariatePolynomial& operator-=(const Coeff& c);
	/// @}


	const MultivariatePolynomial operator-() const;

	/// @name Subtraction operators
	/// @{
	/**
	 * Performs a subtraction involving a polynomial.
	 * @param lhs First argument.
	 * @param rhs Second argument.
	 * @return `lhs - rhs`
	 */
	template<typename C, typename O, typename P>
	friend const MultivariatePolynomial<C,O,P> operator-(const MultivariatePolynomial<C,O,P>& lhs, const MultivariatePolynomial<C,O,P>& rhs);
	template<typename C, typename O, typename P>
	friend const MultivariatePolynomial<C,O,P> operator-(const MultivariatePolynomial<C,O,P>& lhs, const Term<C>& rhs);
	template<typename C, typename O, typename P>
	friend const MultivariatePolynomial<C,O,P> operator-(const Term<C>& lhs, const MultivariatePolynomial<C,O,P>& rhs);
	template<typename C, typename O, typename P>
	friend const MultivariatePolynomial<C,O,P> operator-(const MultivariatePolynomial<C,O,P>& lhs, const Monomial& rhs);
	template<typename C, typename O, typename P>
	friend const MultivariatePolynomial<C,O,P> operator-(const Monomial& lhs, const MultivariatePolynomial<C,O,P>& rhs);
	template<typename C, typename O, typename P>
	friend const MultivariatePolynomial<C,O,P> operator-(const MultivariatePolynomial<C,O,P>& lhs, const C& rhs);
	template<typename C, typename O, typename P>
	friend const MultivariatePolynomial<C,O,P> operator-(const C& lhs, const MultivariatePolynomial<C,O,P>& rhs);
	template<typename C, typename O, typename P>
	friend const MultivariatePolynomial<C,O,P> operator-(const MultivariatePolynomial<C,O,P>& lhs, Variable::Arg rhs);
	template<typename C, typename O, typename P>
	friend const MultivariatePolynomial<C,O,P> operator-(Variable::Arg lhs, const MultivariatePolynomial<C,O,P>& rhs);
	/// @}

	/// @name In-place multiplication operators
	/// @{
	/**
	 * Multiply this polynomial with something and return the changed polynomial.
	 * @param rhs Right hand side.
	 * @return Changed polynomial.
	 */
	MultivariatePolynomial& operator*=(const MultivariatePolynomial& rhs);
	MultivariatePolynomial& operator*=(const Term<Coeff>& rhs);
	MultivariatePolynomial& operator*=(const Monomial& rhs);
	MultivariatePolynomial& operator*=(Variable::Arg);
	MultivariatePolynomial& operator*=(const Coeff& c);
	/// @}

	/// @name Multiplication operators
	/// @{
	/**
	 * Perform a multiplication involving a polynomial.
	 * @param lhs Left hand side.
	 * @param rhs Right hand side.
	 * @return `lhs * rhs`
	 */
	template<typename C, typename O, typename P>
	friend const MultivariatePolynomial<C,O,P> operator*(const MultivariatePolynomial<C,O,P>& lhs, const MultivariatePolynomial<C,O,P>& rhs);
	template<typename C, typename O, typename P>
	friend const MultivariatePolynomial<C,O,P> operator*(const UnivariatePolynomial<C>& lhs, const MultivariatePolynomial<C,O,P>& rhs);
	template<typename C, typename O, typename P>
	friend const MultivariatePolynomial<C,O,P> operator*(const MultivariatePolynomial<C,O,P>& lhs, const UnivariatePolynomial<C>& rhs);
	template<typename C, typename O, typename P>
	friend const MultivariatePolynomial<C,O,P> operator*(const MultivariatePolynomial<C,O,P>& lhs, const Term<C>& rhs);
	template<typename C, typename O, typename P>
	friend const MultivariatePolynomial<C,O,P> operator*(const Term<C>& lhs, const MultivariatePolynomial<C,O,P>& rhs);
	template<typename C, typename O, typename P>
	friend const MultivariatePolynomial<C,O,P> operator*(const MultivariatePolynomial<C,O,P>& lhs, const Monomial& rhs);
	template<typename C, typename O, typename P>
	friend const MultivariatePolynomial<C,O,P> operator*(const Monomial& lhs, const MultivariatePolynomial<C,O,P>& rhs);
	template<typename C, typename O, typename P>
	friend const MultivariatePolynomial<C,O,P> operator*(const MultivariatePolynomial<C,O,P>& lhs, const C& rhs);
	template<typename C, typename O, typename P>
	friend const MultivariatePolynomial<C,O,P> operator*(const C& lhs, const MultivariatePolynomial<C,O,P>& rhs);
	template<typename C, typename O, typename P>
	friend const MultivariatePolynomial<C,O,P> operator*(const MultivariatePolynomial<C,O,P>& lhs, Variable::Arg rhs);
	template<typename C, typename O, typename P>
	friend const MultivariatePolynomial<C,O,P> operator*(Variable::Arg lhs, const MultivariatePolynomial<C,O,P>& rhs);
	/// @}

	/// @name In-place division operators
	/// @{
	/**
	 * Divide this polynomial by something and return the changed polynomial.
	 * @param rhs Right hand side.
	 * @return Changed polynomial.
	 */
	MultivariatePolynomial& operator/=(const MultivariatePolynomial& rhs);
	MultivariatePolynomial& operator/=(const Term<Coeff>& rhs);
	MultivariatePolynomial& operator/=(const Monomial& rhs);
	MultivariatePolynomial& operator/=(Variable::Arg);
	MultivariatePolynomial& operator/=(const Coeff& c);
	/// @}
	
	/// @name Division operators
	/// @{
	/**
	 * Perform a division involving a polynomial.
	 * @param lhs Left hand side.
	 * @param rhs Right hand side.
	 * @return `lhs / rhs`
	 */
	template<typename C, typename O, typename P>
	friend const MultivariatePolynomial<C,O,P> operator/(const MultivariatePolynomial<C,O,P>& lhs, const MultivariatePolynomial<C,O,P>& rhs);
	template<typename C, typename O, typename P>
	friend const MultivariatePolynomial<C,O,P> operator/(const MultivariatePolynomial<C,O,P>& lhs, unsigned long rhs);
	/// @}
	
	/**
	 * Streaming operator for multivariate polynomials.
	 * @param os Output stream.
	 * @param rhs Polynomial.
	 * @return `os`.
	 */
	template <typename C, typename O, typename P>
	friend std::ostream& operator<<(std::ostream& os, const MultivariatePolynomial<C,O,P>& rhs);

	static bool compareByLeadingTerm(const MultivariatePolynomial& p1, const MultivariatePolynomial& p2)
	{
		return Ordering::less(p1.lterm(), p2.lterm());
	}

	static bool compareByNrTerms(const MultivariatePolynomial& p1, const MultivariatePolynomial& p2)
	{
		return (p1.nrTerms() < p2.nrTerms());
	}

	
private:
	void sortTerms();
	/**
	 * Replaces the current terms by the given new terms.
	 * Takes care of trailing zero terms.
	 * @param newTerms
	 */
	void setTerms(std::vector<std::shared_ptr<const Term<Coeff>>>& newTerms);

public:
	/**
	 * Asserts that this polynomial complies with the requirements and assumptions for MultivariatePolynomial objects.
	 * 
	 * <ul>
	 * <li>All terms are actually valid and not nullptr or alike</li>
	 * <li>Only the trailing term may be constant.</li>
	 * </ul>
	 */
	void checkConsistency() const;
};
	template<typename C, typename O, typename P>
	MultivariatePolynomial<C,O,P> quotient(const MultivariatePolynomial<C,O,P>& p, const MultivariatePolynomial<C,O,P>& q)
	{
		return p.quotient(q);
	}

	template<typename C, typename O, typename P>
	MultivariatePolynomial<C,O,P> pow(const MultivariatePolynomial<C,O,P>& p, unsigned exp)
	{
		return p.pow(exp);
	}
} // namespace carl

/**
 * @ingroup multirp
 */
namespace std
{
	/**
	 * Specialization of `std::hash` for MultivariatePolynomial.
	 */
	template<typename C, typename O, typename P>
	struct hash<carl::MultivariatePolynomial<C,O,P>>
	{
		/**
		 * Calculates the hash of a MultivariatePolynomial.
		 * @param mpoly MultivariatePolynomial.
		 * @return Hash of mpoly.
		 */
		size_t operator()(const carl::MultivariatePolynomial<C,O,P>& mpoly) const 
		{
			size_t result = 0;
			std::hash<carl::Term<C>> h;
			for(auto iter = mpoly.begin(); iter != mpoly.end(); ++iter)
				result ^= h(**iter);
			return result;
		}
	};
} // namespace std

#include "MultivariatePolynomial.tpp"<|MERGE_RESOLUTION|>--- conflicted
+++ resolved
@@ -289,16 +289,10 @@
 	MultivariatePolynomial derivative(Variable::Arg v, unsigned nth=1) const;
 	
 	/**
-<<<<<<< HEAD
 	 * @return The lcm of the denominators of the coefficients in p divided by the gcd of numerators 
 	 *		 of the coefficients in p.
 	 */
-=======
-     * @return The lcm of the denominators of the coefficients in p divided by the gcd of numerators 
-     *         of the coefficients in p.
-     */
-        template<typename C = Coeff, EnableIf<is_subset_of_rationals<C>> = dummy>
->>>>>>> f2554929
+	template<typename C = Coeff, EnableIf<is_subset_of_rationals<C>> = dummy>
 	Coeff coprimeFactor() const;
 	
 	/**

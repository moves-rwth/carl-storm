/**
 * @file Monomial.h 
 * @ingroup multirp
 * @author Sebastian Junges
 * @author Florian Corzilius
 */

#pragma once
#include <algorithm>
#include <list>
#include <set>
#include <sstream>

#include "Variable.h"
#include "CompareResult.h"
#include "VariablesInformation.h"
#include "logging.h"
#include "carlLoggingHelper.h"
#include "../numbers/numbers.h"

namespace carl
{   

	template<typename Coefficient>
	class Term;
	
	/// Type of an exponent.
	typedef unsigned exponent;
	
	/**
	 * Compare a pair of variable and exponent with a variable.
	 * Returns true, if both variables are the same.
	 * @param p Pair of variable and exponent.
	 * @param v Variable.
	 * @return `p.first == v`
	 */
	inline bool operator==(const std::pair<Variable, exponent>& p, const Variable& v) {
		return p.first == v;
	}

	/**
	 * The general-purpose monomials. Notice that we aim to keep this object as small as possbible,
	 * while also limiting the use of expensive language features such as RTTI, exceptions and even
	 * polymorphism.
	 * 
	 * Although a Monomial can conceptually be seen as a map from variables to exponents,
	 * this implementation uses a vector of pairs of variables and exponents.
	 * Due to the fact that monomials usually contain only a small number of variables,
	 * the overhead introduced by `std::map` makes up for the asymptotically slower `std::find` on 
	 * the `std::vector` that is used.
	 * 
	 * Besides, many operations like multiplication, division or substitution do not rely
	 * on finding some variable, but must iterate over all entries anyway.
	 * 
	 * @ingroup multirp
	 */
	class Monomial
	{
	protected:
		/// A vector of variable exponent pairs (v_i^e_i) with nonzero exponents. 
		std::vector<std::pair<Variable, exponent>> mExponents;
		/// Some applications performance depends on getting the degree of monomials very fast
		exponent mTotalDegree = 0;

		typedef std::vector<std::pair<Variable, exponent>>::iterator exponents_it;
		typedef std::vector<std::pair<Variable, exponent>>::const_iterator exponents_cIt;

		/**
		 * Default constructor.
		 */
		Monomial() = default;
	public:
		/**
		 * Generate a monomial from a variable and an exponent.
		 * @param v The variable.
		 * @param e The exponent.
		 */
		Monomial(Variable::Arg v, exponent e = 1) :
			mExponents(1, std::make_pair(v,e)),
			mTotalDegree(e)
		{
			assert(isConsistent());
		}

		/**
		 * Copy constructor.
		 * @param rhs Monomial to copy.
		 */
		Monomial(const Monomial& rhs) :
			mExponents(rhs.mExponents),
			mTotalDegree(rhs.mTotalDegree)
		{
			assert(isConsistent());
		}
<<<<<<< HEAD
        
		
		explicit Monomial(const std::vector<VarExpPair>& exponents)
		: mExponents(exponents), mTotalDegree(0)
		{
			for(const VarExpPair&  ve : exponents)
			{
				mTotalDegree += ve.exp;
			}
			assert(isConsistent());
		}
        /**
         * Generate a monomial from a vector of variable-exponent pairs and a total degree.
         * @param exponents The variables and their exponents.
         * @param totalDegree The total degree of the monomial to generate.
         */
        Monomial(std::vector<VarExpPair>&& exponents, exponent totalDegree) :
            mExponents(exponents),
            mTotalDegree(totalDegree)
        {
            assert(isConsistent());
        }

        Monomial& operator=(const Monomial& rhs)
        {
            // Check for self-assignment.
            if(this == &rhs) return *this;
            mExponents = rhs.mExponents;
            mTotalDegree = rhs.mTotalDegree;
            return *this;
        }
        /**
         * Gives the total degree, i.e. the sum of all exponents.
         * @return 
         */
        exponent tdeg() const
        {
            return mTotalDegree;
        }
        /**
         * Checks whether the monomial is a constant.
         * @return 
         */
        bool isConstant() const
        {
            return mTotalDegree == 0;
        }
        /**
         * Checks whether the monomial has exactly the degree one.
         * @return 
=======

		/**
		 * Generate a monomial from a vector of variable-exponent pairs and a total degree.
		 * @param exponents The variables and their exponents.
		 * @param totalDegree The total degree of the monomial to generate.
		 */
		Monomial(std::vector<std::pair<Variable, exponent>>&& exponents, exponent totalDegree) :
			mExponents(exponents),
			mTotalDegree(totalDegree)
		{
			assert(isConsistent());
		}

		/**
		 * Assignment operator.
         * @param rhs Other monomial.
         * @return this.
>>>>>>> ea82440f
         */
		Monomial& operator=(const Monomial& rhs)
		{
			// Check for self-assignment.
			if(this == &rhs) return *this;
			mExponents = rhs.mExponents;
			mTotalDegree = rhs.mTotalDegree;
			return *this;
		}
		
		/**
		 * Returns iterator on first pair of variable and exponent.
		 * @return Iterator on begin.
		 */
		exponents_it begin() {
			return mExponents.begin();
		}
		/**
		 * Returns constant iterator on first pair of variable and exponent.
		 * @return Iterator on begin.
		 */
		exponents_cIt begin() const {
			return mExponents.begin();
		}
		/**
		 * Returns past-the-end iterator.
		 * @return Iterator on end.
		 */
		exponents_it end() {
			return mExponents.end();
		}
		/**
		 * Returns past-the-end iterator.
		 * @return Iterator on end.
		 */
		exponents_cIt end() const {
			return mExponents.end();
		}
		
		/**
		 * Gives the total degree, i.e. the sum of all exponents.
		 * @return Total degree.
		 */
		exponent tdeg() const
		{
			return mTotalDegree;
		}
		/**
		 * Checks whether the monomial is a constant.
		 * @return If monomial is constant.
		 */
		bool isConstant() const
		{
			return mTotalDegree == 0;
		}
		/**
		 * Checks whether the monomial has exactly degree one.
		 * @return If monomial is linear.
		 */
		bool isLinear() const
		{
			return mTotalDegree == 1;
		}
		
		/**
		 * Checks whether the monomial has at most degree one.
		 * @return If monomial is linear or constant.
		 */
		bool isAtMostLinear() const
		{
			return mTotalDegree <= 1;
		}
		
		/**
		 * Checks whether the monomial is a square, i.e. whether all exponents are even.
		 * @return If monomial is a square.
		 */
		bool isSquare() const
		{
			if (mTotalDegree % 2 == 1) return false;
			for (auto it: mExponents)
			{
				if (it.second % 2 == 1) return false;
			}
			return true;
		}
		
		/**
		 * Returns the number of variables that occur in the monomial.
		 * @return Number of variables.
		 */
		size_t nrVariables() const
		{
			return mExponents.size();
		}

		/**
		 * Retrieves the single variable of the monomial.
		 * Asserts that there is in fact only a single variable.
		 * @return Variable.
		 */
		Variable::Arg getSingleVariable() const
		{
			assert(mExponents.size() == 1);
			return mExponents.front().first;
		}
		
		/**
		 * Checks that there is no other variable than the given one.
		 * @param v Variable.
		 * @return If there is only v.
		 */
		bool hasNoOtherVariable(Variable::Arg v) const
		{
			if(mExponents.size() == 1)
			{
				if(mExponents.front().first == v) return true;
				return false;
			}
			else if(mExponents.size() == 0) 
			{
				return true;
			}
			else
			{
				return false;
			}
		}
		
		/**
		 * Retrieves the given VarExpPair.
		 * @param index Index.
		 * @return VarExpPair.
		 */
		const std::pair<Variable, exponent>& operator[](unsigned index) const
		{
			assert(index < mExponents.size());
			return mExponents[index];
		}
		/**
		 * Retrieves the exponent of the given variable.
		 * @param v Variable.
		 * @return Exponent of v.
		 */
		exponent exponentOfVariable(Variable::Arg v) const
		{
			auto it = std::find(mExponents.cbegin(), mExponents.cend(), v);
			if(it == mExponents.cend()) {
				return 0;
			} else {
				return it->second;
			}
		}
		
		/**
		 * TODO: write code if binary search is preferred.
		 * @param v The variable to check for its occurrence.
		 * @return true, if the variable occurs in this term.
		 */
		bool has(Variable::Arg v) const
		{
			return (std::find(mExponents.cbegin(), mExponents.cend(), v) != mExponents.cend());
		}
		
		/**
		 * For a monomial m = Prod( x_i^e_i ) * v^e, divides m by v^e
		 * @return nullptr if result is 1, otherwise m/v^e.
		 */
		Monomial* dropVariable(Variable::Arg v) const
		{
			LOG_FUNC("carl.core.monomial", mExponents << ", " << v);
			auto it = std::find(mExponents.cbegin(), mExponents.cend(), v);
			
			if (it == mExponents.cend()) return new Monomial(*this);
			if (mExponents.size() == 1) return nullptr;
			
			exponent tDeg = mTotalDegree - it->second;
			std::vector<std::pair<Variable, exponent>> newExps(mExponents.begin(), it);
			it++;
			newExps.insert(newExps.end(), it, mExponents.end());
			return new Monomial(std::move(newExps), tDeg);
		}

		/**
		 * Divides the monomial by a variable v.
		 * If the division is impossible (because v does not occur in the monomial), nullptr is returned.
         * @param v Variable
         * @return This divided by v.
         */
		Monomial* divide(Variable::Arg v) const
		{
			auto it = std::find(mExponents.cbegin(), mExponents.cend(), v);
			if(it == mExponents.cend())	return nullptr;
			else {
				Monomial* m = new Monomial();
				// If the exponent is one, the variable does not occur in the new monomial.
				if(it->second == 1) {
					if(it != mExponents.begin()) {
						m->mExponents.assign(mExponents.begin(), it);
					}
					m->mExponents.insert(m->mExponents.end(), it+1,mExponents.end());
				} else {
					// We have to decrease the exponent of the variable by one.
					m->mExponents.assign(mExponents.begin(), mExponents.end());
					m->mExponents[(unsigned)(it - mExponents.begin())].second -= 1;
				}
				m->mTotalDegree = mTotalDegree - 1;
				return m;
			}
		}

		/**
		 * Checks if this monomial is divisible by the given monomial m.
         * @param m Monomial.
         * @return If this is divisible by m.
         */
		bool divisible(const Monomial& m) const
		{
			assert(isConsistent());
			if(m.mTotalDegree > mTotalDegree) return false;
			if(m.nrVariables() > nrVariables()) return false;
			// Linear, as we expect small monomials.
			auto itright = m.mExponents.begin();
			for(auto itleft = mExponents.begin(); itleft != mExponents.end(); ++itleft)
			{
				// Done with division
				if(itright == m.mExponents.end())
				{
					return true;
				}
				// Variable is present in both monomials.
				if(itleft->first == itright->first)
				{
					if(itright->second > itleft->second)
					{
						// Underflow, itright->exp was larger than itleft->exp.
						return false;
					}
					itright++;
				}
				// Variable is not present in lhs, division fails.
				else if(itleft->first > itright->first) 
				{
					return false;
				}
				else
				{
					assert(itright->first > itleft->first);
				}
			}
			// If there remain variables in the m, it fails.
			if(itright != m.mExponents.end()) 
			{
				return false;
			}
			return true;
			
			
		}
		/**
		 * Returns a new monomial that is this monomial divided by m.
		 * If this is not divisible by m, nullptr is returned.
		 * @param m Monomial.
		 * @return this divided by m.
		 */
		Monomial* divide(const Monomial& m) const
		{
			LOG_FUNC("carl.core.monomial", *this << ", " << m);
			if(m.mTotalDegree > mTotalDegree || m.mExponents.size() > mExponents.size())
			{
				// Division will fail.
				LOGMSG_TRACE("carl.core.monomial", "Result: nullptr");
				return nullptr;
			}
			Monomial* result = new Monomial();
			result->mTotalDegree =  mTotalDegree - m.mTotalDegree;

			// Linear, as we expect small monomials.
			auto itright = m.mExponents.begin();
			for(auto itleft = mExponents.begin(); itleft != mExponents.end(); ++itleft)
			{
				// Done with division
				if(itright == m.mExponents.end())
				{
					// Insert remaining part
					result->mExponents.insert(result->mExponents.end(), itleft, mExponents.end());
					assert(result->isConsistent());
					LOGMSG_TRACE("carl.core.monomial", "Result: " << result);
					return result;
				}
				// Variable is present in both monomials.
				if(itleft->first == itright->first)
				{
					exponent newExp = itleft->second - itright->second;
					if(newExp > itleft->second)
					{
						// Underflow, itright->exp was larger than itleft->exp.
						delete result;
						LOGMSG_TRACE("carl.core.monomial", "Result: nullptr");
						return nullptr;
					}
					else if(newExp > 0)
					{
						result->mExponents.push_back(std::make_pair(itleft->first, newExp));
					}
					itright++;
				}
				// Variable is not present in lhs, division fails.
				else if(itleft->first > itright->first) 
				{
					delete result;
					LOGMSG_TRACE("carl.core.monomial", "Result: nullptr");
					return nullptr;
				}
				else
				{
					assert(itright->first > itleft->first);
					result->mExponents.push_back(*itleft);
				}
			}
			// If there remain variables in the m, it fails.
			if(itright != m.mExponents.end())
			{
				delete result;
				LOGMSG_TRACE("carl.core.monomial", "Result: nullptr");
				return nullptr;
			}
			assert(result->isConsistent());
			LOGMSG_TRACE("carl.core.monomial", "Result: " << result);
			return result;
			
		}
		
		/**
		 * 
		 * @param m
		 * @return 
		 */
		Monomial* calcLcmAndDivideBy(const Monomial& m) const
		{
			Monomial* result = new Monomial();
			result->mTotalDegree = mTotalDegree;
			// Linear, as we expect small monomials.
			auto itright = m.mExponents.begin();
			for(auto itleft = mExponents.begin(); itleft != mExponents.end();)
			{
				// Done with division
				if(itright == m.mExponents.end())
				{
					// Insert remaining part
					result->mExponents.insert(result->mExponents.end(), itleft, mExponents.end());
					return result;
				}
				// Variable is present in both monomials.
				if(itleft->first == itright->first)
				{
					exponent newExp = std::max(itleft->second, itright->second) - itright->second;
					if(newExp != 0)
					{
						result->mExponents.push_back(std::make_pair(itleft->first, newExp));
						result->mTotalDegree -= itright->second;
					}
					else
					{
						result->mTotalDegree -= itleft->second;
					}
					++itright;
					++itleft;
				}
				// Variable is not present in lhs, dividing lcm yields variable will not occur in result
				
				else if(itleft->first > itright->first) 
				{
					++itright;
				}
				else
				{
					assert(itright->first > itleft->first);
					result->mExponents.push_back(*itleft);
					++itleft;
				}
			}
			assert(result->isConsistent());
			return result;
		}
		
		template<typename Coeff, bool gatherCoeff, typename CoeffType>
		void gatherVarInfo(VariablesInformation<gatherCoeff, CoeffType>& varinfo, const Coeff& coeffFromTerm) const
		{
			for (auto ve : mExponents )
			{
				varinfo.variableInTerm(ve, coeffFromTerm, *this);
			}
		}
		
		/**
		 * Calculates the separable part of this monomial.
		 * For a monomial \f$ \\prod_i x_i^e_i with e_i \neq 0 \f$, this is \f$ \\prod_i x_i^1 \f$.
		 * @return Separable part.
		 */
		Monomial* separablePart() const
		{
			Monomial* m = new Monomial(*this);
			m->mTotalDegree = (exponent)mExponents.size();
			for (auto& it: m->mExponents) it.second = 1;
			return m;
		}

		/**
		 * Calculates the given power of this monomial.
		 * @param exp Exponent.
		 * @return this to the power of exp.
		 */
		Monomial* pow(unsigned exp) const {
			if (exp == 0) {
				return nullptr;
			}
			Monomial* res = new Monomial(*this);
			exponent expsum = 0;
			for (auto& it: res->mExponents) {
				it.second = (exponent)(it.second * exp);
				expsum += it.second;
			}
			res->mTotalDegree = expsum;
			assert(res->isConsistent());
			return res;
		}
		
		/**
		 * Fill the set of variables with the variables from this monomial.
		 * @param variables Variables.
		 */
		void gatherVariables(std::set<Variable>& variables) const
		{
			for (auto it: mExponents) {
				variables.insert(it.first);
			}
		}
		
		/**
		 * Computes the (partial) derivative of this monomial with respect to the given variable.
		 * @param v Variable.
		 * @return Partial derivative.
		 */
		template<typename Coefficient>
		Term<Coefficient>* derivative(Variable::Arg v) const;
		
		/**
		 * Applies the given substitutions to this monomial.
		 * Every variable may be substituted by some number. Additionally, a constant factor may be given that is multiplied with the result.
		 * @param substitutions Maps variables to numbers.
		 * @param factor A constant factor.
		 * @return \f$ factor \cdot this[<substitutions>] \f$
		 */
		template<typename Coefficient>
		Term<Coefficient>* substitute(const std::map<Variable, Coefficient>& substitutions, Coefficient factor) const;
		/**
		 * Applies the given substitutions to this monomial.
		 * Every variable may be substituted by some term. Additionally, a constant factor may be given that is multiplied with the result.
		 * @param substitutions Maps variables to terms.
		 * @param factor A constant factor.
		 * @return \f$ factor \cdot this[<substitutions>] \f$
		 */
		template<typename Coefficient>
		Term<Coefficient>* substitute(const std::map<Variable, Term<Coefficient>>& substitutions, const Coefficient& factor) const;
		///////////////////////////
		// Orderings
		///////////////////////////

		static CompareResult compareLexical(const Monomial& lhs, const Monomial& rhs)
		{
			return lexicalCompare(lhs,rhs);
		}
		
		/*static CompareResult compareLexical(const Monomial& lhs, Variable::Arg rhs)
		{
			if(lhs.mExponents.front().first < rhs) return CompareResult::LESS;
			if(lhs.mExponents.front().first > rhs) return CompareResult::GREATER;
			if(lhs.mExponents.front().second > 1) return CompareResult::GREATER;
			else return CompareResult::LESS;
		}*/


		static CompareResult compareGradedLexical(const Monomial& lhs, const Monomial& rhs)
		{
			
			if(lhs.mTotalDegree < rhs.mTotalDegree) return CompareResult::LESS;
			if(lhs.mTotalDegree > rhs.mTotalDegree) return CompareResult::GREATER;
			return lexicalCompare(lhs, rhs);
		}
		
		/*static CompareResult compareGradedLexical(const Monomial& lhs, Variable::Arg rhs)
		{
			if(lhs.mTotalDegree < 1) return CompareResult::LESS;
			if(lhs.mTotalDegree > 1) return CompareResult::GREATER;
			if(lhs.mExponents.front().first < rhs) return CompareResult::GREATER;
			if(lhs.mExponents.front().first > rhs) return CompareResult::LESS;
			else return CompareResult::EQUAL;
			
		}*/

		// 
		// Operators
		//
		
		friend bool operator==(const Monomial& lhs, const Monomial& rhs)
		{
			if (lhs.mTotalDegree != rhs.mTotalDegree) return false;
			return lhs.mExponents == rhs.mExponents;
		}

		friend bool operator==(const Monomial& lhs, Variable::Arg rhs)
		{
			if (lhs.mTotalDegree != 1) return false;
			if (lhs.mExponents[0].first == rhs) return true;
			return false;
		}

		friend bool operator==(const Variable& lhs, const Monomial& rhs)
		{
			return rhs == lhs;
		}

		friend bool operator!=(const Monomial& lhs, const Monomial& rhs)
		{
			return !(lhs == rhs);
		}

		friend bool operator!=(const Monomial& lhs, const Variable& rhs)
		{
			return !(lhs == rhs);
		}
		friend bool operator!=(const Variable& lhs, const Monomial& rhs)
		{
			return !(rhs == lhs);
		}

		friend bool operator<(const Monomial& lhs, const Monomial& rhs)
		{
			CompareResult cr = compareGradedLexical(lhs, rhs);
			return cr == CompareResult::LESS;
		}

		/**
		 * Multiplies this monomial with a variable.
         * @param v Variable.
         * @return This multiplied with v.
         */
		Monomial& operator*=(Variable::Arg v)
		{
			++mTotalDegree;
			// Linear, as we expect small monomials.
			for(auto it = mExponents.begin(); it != mExponents.end(); ++it)
			{
				// Variable is present
				if(it->first == v)
				{
					++(it->second);
					return *this;
				}
				// Variable is not present, we have to insert v.
				if(it->first > v)
				{
					mExponents.emplace(it,v,1);
					return *this;
				}
			}
			// Variable was not inserted, insert at end.
			mExponents.emplace_back(v,1);
			return *this;
		}

		/**
		 * Multiplies this monomial with another monomial.
         * @param rhs Monomial.
         * @return This multiplied with rhs.
         */
		Monomial& operator*=(const Monomial& rhs)
		{
			LOG_FUNC("carl.core.monomial", *this << ", " << rhs);
			if(rhs.mTotalDegree == 0) return *this;
			mTotalDegree += rhs.mTotalDegree;

			// Linear, as we expect small monomials.
			auto itright = rhs.mExponents.begin();
			assert(itright != rhs.mExponents.end());
			for(auto itleft = mExponents.begin(); itleft != mExponents.end(); ++itleft)
			{
				// Everything is inserted.
				if(itright == rhs.mExponents.end())
				{
					LOGMSG_TRACE("carl.core.monomial", "Result: " << *this);
					return *this;
				}
				// Variable is present in both monomials.
				if(itleft->first == itright->first)
				{
					itleft->second += itright->second;
					++itright;
				}
				// Variable is not present in lhs, we have to insert var-exp pair from rhs.
				else if(itleft->first > itright->first) 
				{
					assert(itright != rhs.mExponents.end());
					itleft = mExponents.insert(itleft,*itright);
					++itright;
				
				}		
				else 
				{
					assert(itleft->first < itright->first);
				}

			}
			// Insert remainder of rhs.
			mExponents.insert(mExponents.end(), itright, rhs.mExponents.end());
			assert(isConsistent());
			LOGMSG_TRACE("carl.core.monomial", "Result: " << *this);
			return *this;
		}

		friend Monomial operator*(const Monomial& lhs, Variable::Arg rhs)
		{
			// Note that thisope implementation is not optimized yet!
			Monomial result(lhs);
			result *= rhs;
			return result;
		}

		friend Monomial operator*(Variable::Arg lhs, const Monomial& rhs)
		{
			return rhs * lhs;
		}
		
		friend Monomial operator*(Variable::Arg lhs, Variable::Arg rhs);

		friend Monomial operator*(const Monomial& lhs, const Monomial& rhs )
		{
			// Note that this implementation is not optimized yet!
			Monomial result(lhs);
			result *= rhs;
			return result;
		}
		
		/**
		 * Returns the string representation of this monomial.
         * @param infix Flag if prefix or infix notation should be used.
         * @param friendlyVarNames Flag if friendly variable names should be used.
         * @return String representation.
         */
		std::string toString(bool infix = true, bool friendlyVarNames = true) const
		{
			if(mExponents.empty()) return "1";
			std::stringstream ss;
			if (infix) {
				for (auto vp = mExponents.begin(); vp != mExponents.end(); ++vp) {
					if (vp != mExponents.begin()) ss << "*";
					ss << vp->first;
					if (vp->second > 1) ss << "^" << vp->second;
				}
			} else {
				if (mExponents.size() > 1) ss << "(* ";
				for (auto vp = mExponents.begin(); vp != mExponents.end(); ++vp) {
					if (vp != mExponents.begin()) ss << " ";
					if (vp->second == 1) ss << vp->first;
					else {
						std::string varName = varToString(vp->first, friendlyVarNames);
						ss << "(*";
						for (unsigned i = 0; i < vp->second; i++) ss << " " << varName;
						ss << ")";
					}
				}
				if (mExponents.size() > 1) ss << ")";
			}
			return ss.str();
		}

		friend std::ostream& operator<<( std::ostream& os, const Monomial& rhs )
		{
			return (os << rhs.toString(true, true));
		}
		
		/**
		 * Calculates the least common multiple of two monomial pointers.
		 * If both are valid objects, the lcm of both is calculated.
		 * If only one is a valid object, this one is returned.
		 * If both are invalid objects, an empty monomial is returned.
         * @param lhs First monomial.
         * @param rhs Second monomial.
         * @return lcm of lhs and rhs.
         */
		static Monomial lcm(std::shared_ptr<const Monomial> lhs, std::shared_ptr<const Monomial> rhs)
		{
			if (!lhs && !rhs) return Monomial();
			if (!lhs) return *rhs;
			if (!rhs) return *lhs;
			return lcm(*lhs, *rhs);
				
		}

		/**
		 * Calculates the least common multiple of two monomials.
		 * @param lhs First monomial.
		 * @param rhs Second monomial.
		 * @return lcm of lhs and rhs.
		 */
		static Monomial lcm(const Monomial& lhs, const Monomial& rhs)
		{
			LOG_FUNC("carl.core.monomial", lhs << ", " << rhs);
			assert(lhs.isConsistent());
			assert(rhs.isConsistent());
			Monomial result;
			result.mTotalDegree = lhs.tdeg() + rhs.tdeg();
			// Linear, as we expect small monomials.
			auto itright = rhs.mExponents.begin();
			for(auto itleft = lhs.mExponents.begin(); itleft != lhs.mExponents.end();)
			{
				// Done on right
				if(itright == rhs.mExponents.end())
				{
					// Insert remaining part
					result.mExponents.insert(result.mExponents.end(), itleft, lhs.mExponents.end());
					LOGMSG_TRACE("carl.core.monomial", "Result: " << result);
					return result;
				}
				// Variable is present in both monomials.
				if(itleft->first == itright->first)
				{
					exponent newExp = std::max(itleft->second, itright->second);
					result.mExponents.push_back(std::make_pair(itleft->first, newExp));
					result.mTotalDegree -= std::min(itleft->second, itright->second);
					++itright;
					++itleft;
				}
				// Variable is not present in lhs, dividing lcm yields variable will not occur in result
				
				else if(itleft->first > itright->first) 
				{
					result.mExponents.push_back(*itright);
					++itright;
				}
				else
				{
					assert(itright->first > itleft->first);
					result.mExponents.push_back(*itleft);
					++itleft;
				}
			}
			 // Insert remaining part
			result.mExponents.insert(result.mExponents.end(), itright, rhs.mExponents.end());
			assert(result.isConsistent());
			LOGMSG_TRACE("carl.core.monomial", "Result: " << result);
			return result;
			
		}

	private:
		
		/**
		 * Checks if the monomial is consistent.
		 * @return If this is consistent.
		 */
		bool isConsistent() const {
			LOG_FUNC("carl.core.monomial", mExponents << ", " << mTotalDegree);
			unsigned tdeg = 0;
			unsigned lastVarIndex = 0;
			for(auto ve : mExponents)
			{
				if (ve.second <= 0) return false;
				if (ve.first.getId() < lastVarIndex) return false;
				tdeg += ve.second;
				lastVarIndex = ve.first.getId();
			}
			if (tdeg != mTotalDegree) return false;
			return true;
		}
		
		static CompareResult lexicalCompare(const Monomial& lhs, const Monomial& rhs)
		{
			auto lhsit = lhs.mExponents.begin( );
			auto rhsit = rhs.mExponents.begin( );
			auto lhsend = lhs.mExponents.end( );
			auto rhsend = rhs.mExponents.end( );

			while( lhsit != lhsend )
			{
				if( rhsit == rhsend )
					return CompareResult::GREATER;
				//which variable occurs first
				if( lhsit->first == rhsit->first )
				{
					//equal variables
					if( lhsit->second < rhsit->second )
						return CompareResult::LESS;
					if( lhsit->second > rhsit->second )
						return CompareResult::GREATER;
				}
				else
				{
					return (lhsit->first < rhsit->first ) ? CompareResult::GREATER : CompareResult::LESS;
				}
				++lhsit;
				++rhsit;
			}
			if( rhsit == rhsend )
				return CompareResult::EQUAL;
			return CompareResult::LESS;
		}
	};
	
	/**
	 * Multiplies two variables which results in a monomial.
     * @param lhs First variable.
     * @param rhs Second variable.
     * @return `lhs \cdot rhs`
     */
	inline Monomial operator*(Variable::Arg lhs, Variable::Arg rhs)
	{
		// Note that this implementation is not optimized yet!
		Monomial result(lhs);
		result *= rhs;
		return result;
	}
} // namespace carl

namespace std
{
	/**
	 * The template specialization of `std::hash` for `carl::Monomial`.
     * @param monomial Monomial.
     * @return Hash of monomial.
     */
	template<>
	struct hash<carl::Monomial>
	{
		size_t operator()(const carl::Monomial& monomial) const 
		{
			std::hash<carl::Variable> h;
			size_t result = 0;
			for(unsigned i = 0; i < monomial.nrVariables(); ++i)
			{
				// perform a circular shift by 5 bits.
				result = (result << 5) | (result >> (sizeof(size_t)*8 - 5));
				result ^= h( monomial[i].first );
				result = (result << 5) | (result >> (sizeof(size_t)*8 - 5));
				result ^= monomial[i].second;
			}
			return result;
		}
	};
} // namespace std
<|MERGE_RESOLUTION|>--- conflicted
+++ resolved
@@ -92,58 +92,6 @@
 		{
 			assert(isConsistent());
 		}
-<<<<<<< HEAD
-        
-		
-		explicit Monomial(const std::vector<VarExpPair>& exponents)
-		: mExponents(exponents), mTotalDegree(0)
-		{
-			for(const VarExpPair&  ve : exponents)
-			{
-				mTotalDegree += ve.exp;
-			}
-			assert(isConsistent());
-		}
-        /**
-         * Generate a monomial from a vector of variable-exponent pairs and a total degree.
-         * @param exponents The variables and their exponents.
-         * @param totalDegree The total degree of the monomial to generate.
-         */
-        Monomial(std::vector<VarExpPair>&& exponents, exponent totalDegree) :
-            mExponents(exponents),
-            mTotalDegree(totalDegree)
-        {
-            assert(isConsistent());
-        }
-
-        Monomial& operator=(const Monomial& rhs)
-        {
-            // Check for self-assignment.
-            if(this == &rhs) return *this;
-            mExponents = rhs.mExponents;
-            mTotalDegree = rhs.mTotalDegree;
-            return *this;
-        }
-        /**
-         * Gives the total degree, i.e. the sum of all exponents.
-         * @return 
-         */
-        exponent tdeg() const
-        {
-            return mTotalDegree;
-        }
-        /**
-         * Checks whether the monomial is a constant.
-         * @return 
-         */
-        bool isConstant() const
-        {
-            return mTotalDegree == 0;
-        }
-        /**
-         * Checks whether the monomial has exactly the degree one.
-         * @return 
-=======
 
 		/**
 		 * Generate a monomial from a vector of variable-exponent pairs and a total degree.
@@ -161,7 +109,6 @@
 		 * Assignment operator.
          * @param rhs Other monomial.
          * @return this.
->>>>>>> ea82440f
          */
 		Monomial& operator=(const Monomial& rhs)
 		{

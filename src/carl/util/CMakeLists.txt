
get_cmake_property(variableNames VARIABLES)
set(VARLIST "")
foreach (variableName ${variableNames})
	get_property(ISADV CACHE ${variableName} PROPERTY ADVANCED SET)
	get_property(TYPE CACHE ${variableName} PROPERTY TYPE)
	if((NOT ${ISADV}) AND (NOT ${TYPE} MATCHES "INTERNAL") AND (NOT ${TYPE} MATCHES "STATIC"))
		set(VARLIST "${VARLIST}\n\t p(\"${variableName}\", R\"VAR(${${variableName}})VAR\");")
	endif()
endforeach()

if(FALSE)
configure_file( ${CMAKE_SOURCE_DIR}/src/carl/util/CMakeOptions.cpp.in ${CMAKE_SOURCE_DIR}/src/carl/util/CMakeOptions.cpp )
set(carl_lib_util_headers
	BitVector.h
	CompactTree.h
	debug.h
	Heap.h
	SFINAE.h
	tree.h
	Cache.h
	TermAdditionManager.h
	Common.h
	parser/Common.h
	parser/Parser.h
	parser/FormulaParser.h
	parser/PolynomialParser.h
	parser/RationalFunctionParser.h
)
# Source files in here
set(carl_lib_util_sources
	util/BitVector.cpp
	util/debug.cpp
	util/CMakeOptions.cpp
<<<<<<< HEAD
=======

>>>>>>> a835483d
PARENT_SCOPE)

# Installation of header files
install(FILES			${carl_lib_util_headers}
		DESTINATION		include/carl/util
)
endif()<|MERGE_RESOLUTION|>--- conflicted
+++ resolved
@@ -32,10 +32,7 @@
 	util/BitVector.cpp
 	util/debug.cpp
 	util/CMakeOptions.cpp
-<<<<<<< HEAD
-=======
 
->>>>>>> a835483d
 PARENT_SCOPE)
 
 # Installation of header files

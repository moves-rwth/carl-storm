/**
 * @file PolynomialParser.h
 * @author Gereon Kremer <gereon.kremer@cs.rwth-aachen.de>
 */

#pragma once

#include "Common.h"
#include "../../numbers/numbers.h"

#ifdef USE_CLN_NUMBERS
namespace boost { namespace spirit { namespace traits {
    template<> inline void scale(int exp, cln::cl_RA& r) {
        if (exp >= 0)
            r *= carl::pow(cln::cl_RA(10), (unsigned)exp);
        else
            r /= carl::pow(cln::cl_RA(10), (unsigned)(-exp));
    }
    template<> inline bool is_equal_to_one(const cln::cl_RA& value) {
        return value == 1;
    }
}}}
<<<<<<< HEAD
#endif
=======
#else
>>>>>>> ed57f818
namespace boost { namespace spirit { namespace traits {
    template<> inline void scale(int exp, mpq_class& r) {
        if (exp >= 0)
            r *= carl::pow(mpq_class(10), (unsigned)exp);
        else
            r /= carl::pow(mpq_class(10), (unsigned)(-exp));
    }
    template<> inline bool is_equal_to_one(const mpq_class& value) {
        return value == 1;
    }
<<<<<<< HEAD
    template<> inline mpq_class negate(bool neg, const mpq_class& n) {
        return neg ? mpq_class(-n) : n;
    }
}}}
=======
}}}
#endif
>>>>>>> ed57f818

namespace carl {
namespace parser {

template<typename Pol>
struct PolynomialParser: public qi::grammar<Iterator, Pol(), Skipper> {
	PolynomialParser(): PolynomialParser<Pol>::base_type(main, "polynomial") {
		operation.add("+", ADD)("-", SUB);
		varname = qi::lexeme[ (qi::alpha | qi::char_("~!@$%^&*_+=<>.?/-")) > *(qi::alnum | qi::char_("~!@$%^&*_+=<>.?/-"))];
		variable = (varmap[qi::_val = qi::_1]) | (varname[qi::_val = px::bind(&PolynomialParser<Pol>::newVariable, px::ref(*this), qi::_1)]);
		monomial = ((variable >> ("^" >> number | qi::attr(typename Pol::CoeffType(1)))) % "*")[qi::_val = px::bind(&PolynomialParser<Pol>::newMonomial, px::ref(*this), qi::_1)];
		term = (-number >> -monomial)[qi::_val = px::bind(&PolynomialParser<Pol>::newTerm, px::ref(*this), qi::_1, qi::_2)];
		polynomial = (term >> *(operation >> term))[qi::_val = px::bind(&PolynomialParser<Pol>::addTerms, px::ref(*this), qi::_1, qi::_2)];
		expr = ("(" >> expr_sum >> ")") | polynomial;
		expr_product = (expr % "*")[qi::_val = px::bind(&PolynomialParser<Pol>::mul, px::ref(*this), qi::_1)];
		expr_sum = (expr_product >> *(operation >> expr_product))[qi::_val = px::bind(&PolynomialParser<Pol>::addPolynomials, px::ref(*this), qi::_1, qi::_2)];
		main = expr_sum;
	}
	
	void addVariable(Variable::Arg v) {
		varmap.add(VariablePool::getInstance().getName(v), v);
	}
	
private:
	enum Operation { ADD, SUB };
	
	Variable newVariable(const std::string& s) {
		Variable v = freshRealVariable(s);
		varmap.add(s, v);
		return v;
	}
	Monomial::Arg newMonomial(const std::vector<boost::fusion::vector2<Variable,typename Pol::CoeffType>>& data) const {
		Monomial::Arg res;
		for (const auto& term: data) {
			res = res * createMonomial(boost::fusion::at_c<0>(term), exponent(carl::toInt<std::size_t>(boost::fusion::at_c<1>(term))));
		}
		return res;
	}
	Term<typename Pol::CoeffType> newTerm(const boost::optional<typename Pol::CoeffType>& c, const boost::optional<Monomial::Arg>& m) {
		if (c && m) return Term<typename Pol::CoeffType>(c.get(), m.get());
		else if (c) return Term<typename Pol::CoeffType>(c.get());
		else if (m) return Term<typename Pol::CoeffType>(m.get());
		CARL_LOG_ERROR("carl.parser", "Parsed an empty term.");
		return Term<typename Pol::CoeffType>();
	}
	Pol addTerms(const Term<typename Pol::CoeffType>& first, const std::vector<boost::fusion::vector2<Operation,Term<typename Pol::CoeffType>>>& ops) {
		Pol res(first);
		for (const auto& op: ops) {
			switch (boost::fusion::at_c<0>(op)) {
			case ADD: res += boost::fusion::at_c<1>(op); break;
			case SUB: res -= boost::fusion::at_c<1>(op); break;
			}
		}
		return res;
	}
	Pol mul(const std::vector<Pol>& ops) {
		Pol res(typename Pol::CoeffType(1));
		for (const auto& op: ops) res *= op;
		return res;
	}
	Pol addPolynomials(const Pol& first, const std::vector<boost::fusion::vector2<Operation,Pol>>& ops) {
		Pol res = first;
		for (const auto& op: ops) {
			switch (boost::fusion::at_c<0>(op)) {
			case ADD: res += boost::fusion::at_c<1>(op); break;
			case SUB: res -= boost::fusion::at_c<1>(op); break;
			}
		}
		return res;
	}
	
	qi::symbols<char, Operation> operation;
	qi::symbols<char, Variable> varmap;
	qi::rule<Iterator, std::string(), Skipper> varname;
	qi::real_parser<typename Pol::CoeffType,RationalPolicies<typename Pol::CoeffType>> number;
	qi::rule<Iterator, Variable(), Skipper> variable;
	qi::rule<Iterator, Monomial::Arg(), Skipper> monomial;
	qi::rule<Iterator, Term<typename Pol::CoeffType>(), Skipper> term;
	qi::rule<Iterator, Pol(), Skipper, qi::locals<Pol>> polynomial;
	qi::rule<Iterator, Pol(), Skipper> expr;
	qi::rule<Iterator, Pol(), Skipper> expr_product;
	qi::rule<Iterator, Pol(), Skipper, qi::locals<Pol>> expr_sum;
	qi::rule<Iterator, Pol(), Skipper> main;
};


}
}<|MERGE_RESOLUTION|>--- conflicted
+++ resolved
@@ -20,11 +20,8 @@
         return value == 1;
     }
 }}}
-<<<<<<< HEAD
 #endif
-=======
-#else
->>>>>>> ed57f818
+
 namespace boost { namespace spirit { namespace traits {
     template<> inline void scale(int exp, mpq_class& r) {
         if (exp >= 0)
@@ -35,15 +32,10 @@
     template<> inline bool is_equal_to_one(const mpq_class& value) {
         return value == 1;
     }
-<<<<<<< HEAD
     template<> inline mpq_class negate(bool neg, const mpq_class& n) {
         return neg ? mpq_class(-n) : n;
     }
 }}}
-=======
-}}}
-#endif
->>>>>>> ed57f818
 
 namespace carl {
 namespace parser {

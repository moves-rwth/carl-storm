/**
 * @file PolynomialParser.h
 * @author Gereon Kremer <gereon.kremer@cs.rwth-aachen.de>
 */

#pragma once

#include "Common.h"
#include "../../numbers/numbers.h"

#ifdef USE_CLN_NUMBERS
namespace boost { namespace spirit { namespace traits {
    template<> inline void scale(int exp, cln::cl_RA& r) {
        if (exp >= 0)
            r *= carl::pow(cln::cl_RA(10), (unsigned)exp);
        else
            r /= carl::pow(cln::cl_RA(10), (unsigned)(-exp));
    }
    template<> inline bool is_equal_to_one(const cln::cl_RA& value) {
        return value == 1;
    }
}}}
#endif
<<<<<<< HEAD

=======
>>>>>>> a835483d
namespace boost { namespace spirit { namespace traits {
    template<> inline void scale(int exp, mpq_class& r) {
        if (exp >= 0)
            r *= carl::pow(mpq_class(10), (unsigned)exp);
        else
            r /= carl::pow(mpq_class(10), (unsigned)(-exp));
    }
    template<> inline bool is_equal_to_one(const mpq_class& value) {
        return value == 1;
    }
    template<> inline mpq_class negate(bool neg, const mpq_class& n) {
        return neg ? mpq_class(-n) : n;
    }
}}}

namespace carl {
namespace parser {

template<typename Pol>
struct PolynomialParser: public qi::grammar<Iterator, Pol(), Skipper> {
	PolynomialParser(): PolynomialParser<Pol>::base_type(main, "polynomial") {
		operation.add("+", ADD)("-", SUB);
		varname = qi::lexeme[ (qi::alpha | qi::char_("~!@$%^&*_+=<>.?/-")) > *(qi::alnum | qi::char_("~!@$%^&*_+=<>.?/-"))];
		variable = (varmap[qi::_val = qi::_1]) | (varname[qi::_val = px::bind(&PolynomialParser<Pol>::newVariable, px::ref(*this), qi::_1)]);
		monomial = ((variable >> ("^" >> number | qi::attr(typename Pol::CoeffType(1)))) % "*")[qi::_val = px::bind(&PolynomialParser<Pol>::newMonomial, px::ref(*this), qi::_1)];
		term = (-number >> -monomial)[qi::_val = px::bind(&PolynomialParser<Pol>::newTerm, px::ref(*this), qi::_1, qi::_2)];
		polynomial = (term >> *(operation >> term))[qi::_val = px::bind(&PolynomialParser<Pol>::addTerms, px::ref(*this), qi::_1, qi::_2)];
		expr = ("(" >> expr_sum >> ")") | polynomial;
		expr_product = (expr % "*")[qi::_val = px::bind(&PolynomialParser<Pol>::mul, px::ref(*this), qi::_1)];
		expr_sum = (expr_product >> *(operation >> expr_product))[qi::_val = px::bind(&PolynomialParser<Pol>::addPolynomials, px::ref(*this), qi::_1, qi::_2)];
		main = expr_sum;
	}
	
	void addVariable(Variable::Arg v) {
		varmap.add(VariablePool::getInstance().getName(v), v);
	}
	
private:
	enum Operation { ADD, SUB };
	
	Variable newVariable(const std::string& s) {
		Variable v = freshRealVariable(s);
		varmap.add(s, v);
		return v;
	}
	Monomial::Arg newMonomial(const std::vector<boost::fusion::vector2<Variable,typename Pol::CoeffType>>& data) const {
		Monomial::Arg res;
		for (const auto& term: data) {
			res = res * createMonomial(boost::fusion::at_c<0>(term), exponent(carl::toInt<std::size_t>(boost::fusion::at_c<1>(term))));
		}
		return res;
	}
	Term<typename Pol::CoeffType> newTerm(const boost::optional<typename Pol::CoeffType>& c, const boost::optional<Monomial::Arg>& m) {
		if (c && m) return Term<typename Pol::CoeffType>(c.get(), m.get());
		else if (c) return Term<typename Pol::CoeffType>(c.get());
		else if (m) return Term<typename Pol::CoeffType>(m.get());
		CARL_LOG_ERROR("carl.parser", "Parsed an empty term.");
		return Term<typename Pol::CoeffType>();
	}
	Pol addTerms(const Term<typename Pol::CoeffType>& first, const std::vector<boost::fusion::vector2<Operation,Term<typename Pol::CoeffType>>>& ops) {
		Pol res(first);
		for (const auto& op: ops) {
			switch (boost::fusion::at_c<0>(op)) {
			case ADD: res += boost::fusion::at_c<1>(op); break;
			case SUB: res -= boost::fusion::at_c<1>(op); break;
			}
		}
		return res;
	}
	Pol mul(const std::vector<Pol>& ops) {
		Pol res(typename Pol::CoeffType(1));
		for (const auto& op: ops) res *= op;
		return res;
	}
	Pol addPolynomials(const Pol& first, const std::vector<boost::fusion::vector2<Operation,Pol>>& ops) {
		Pol res = first;
		for (const auto& op: ops) {
			switch (boost::fusion::at_c<0>(op)) {
			case ADD: res += boost::fusion::at_c<1>(op); break;
			case SUB: res -= boost::fusion::at_c<1>(op); break;
			}
		}
		return res;
	}
	
	qi::symbols<char, Operation> operation;
	qi::symbols<char, Variable> varmap;
	qi::rule<Iterator, std::string(), Skipper> varname;
	qi::real_parser<typename Pol::CoeffType,RationalPolicies<typename Pol::CoeffType>> number;
	qi::rule<Iterator, Variable(), Skipper> variable;
	qi::rule<Iterator, Monomial::Arg(), Skipper> monomial;
	qi::rule<Iterator, Term<typename Pol::CoeffType>(), Skipper> term;
	qi::rule<Iterator, Pol(), Skipper, qi::locals<Pol>> polynomial;
	qi::rule<Iterator, Pol(), Skipper> expr;
	qi::rule<Iterator, Pol(), Skipper> expr_product;
	qi::rule<Iterator, Pol(), Skipper, qi::locals<Pol>> expr_sum;
	qi::rule<Iterator, Pol(), Skipper> main;
};


}
}<|MERGE_RESOLUTION|>--- conflicted
+++ resolved
@@ -21,10 +21,6 @@
     }
 }}}
 #endif
-<<<<<<< HEAD
-
-=======
->>>>>>> a835483d
 namespace boost { namespace spirit { namespace traits {
     template<> inline void scale(int exp, mpq_class& r) {
         if (exp >= 0)

/**
 * @file PolynomialParser.h
 * @author Gereon Kremer <gereon.kremer@cs.rwth-aachen.de>
 */

#pragma once

<<<<<<< HEAD
#include "Common.h"
#include "../../numbers/numbers.h"
=======
#include "carl/numbers/numbers.h"
#include <boost/version.hpp>
#include "Common.h"
>>>>>>> b1b40883

#if BOOST_VERSION >= 105900
#ifdef USE_CLN_NUMBERS
namespace boost { namespace spirit { namespace traits {
    template<> inline bool scale(int exp, cln::cl_RA& r, cln::cl_RA acc) {
        if (exp >= 0)
            r = acc * carl::pow(cln::cl_RA(10), (unsigned)exp);
        else
            r = acc / carl::pow(cln::cl_RA(10), (unsigned)(-exp));
		return true;
    }
    template<> inline bool is_equal_to_one(const cln::cl_RA& value) {
        return value == 1;
    }
}}}
#endif
namespace boost { namespace spirit { namespace traits {
    template<> inline bool scale(int exp, mpq_class& r, mpq_class acc) {
        if (exp >= 0)
            r = acc * carl::pow(mpq_class(10), (unsigned)exp);
        else
            r = acc / carl::pow(mpq_class(10), (unsigned)(-exp));
		return true;
    }
    template<> inline bool is_equal_to_one(const mpq_class& value) {
        return value == 1;
    }
    template<> inline mpq_class negate(bool neg, const mpq_class& n) {
        return neg ? mpq_class(-n) : n;
    }
}}}
#else
#ifdef USE_CLN_NUMBERS
namespace boost { namespace spirit { namespace traits {
    template<> inline void scale(int exp, cln::cl_RA& r) {
        if (exp >= 0)
            r *= carl::pow(cln::cl_RA(10), (unsigned)exp);
        else
            r /= carl::pow(cln::cl_RA(10), (unsigned)(-exp));
    }
    template<> inline bool is_equal_to_one(const cln::cl_RA& value) {
        return value == 1;
    }
}}}
#endif
namespace boost { namespace spirit { namespace traits {
    template<> inline void scale(int exp, mpq_class& r) {
        if (exp >= 0)
            r *= carl::pow(mpq_class(10), (unsigned)exp);
        else
            r /= carl::pow(mpq_class(10), (unsigned)(-exp));
    }
    template<> inline bool is_equal_to_one(const mpq_class& value) {
        return value == 1;
    }
    template<> inline mpq_class negate(bool neg, const mpq_class& n) {
        return neg ? mpq_class(-n) : n;
    }
}}}
#endif

namespace carl {
namespace parser {

template<typename Pol>
struct PolynomialParser: public qi::grammar<Iterator, Pol(), Skipper> {
	PolynomialParser(): PolynomialParser<Pol>::base_type(main, "polynomial") {
		operation.add("+", ADD)("-", SUB);
		varname = qi::lexeme[ (qi::alpha | qi::char_("~!@$%^&_=<>.?/")) > *(qi::alnum | qi::char_("~!@$%^&_=<>.?/"))];
		variable = (varmap[qi::_val = qi::_1]) | (varname[qi::_val = px::bind(&PolynomialParser<Pol>::newVariable, px::ref(*this), qi::_1)]);
		monomial = ((variable >> ("^" >> number | qi::attr(typename Pol::CoeffType(1)))) % "*")[qi::_val = px::bind(&PolynomialParser<Pol>::newMonomial, px::ref(*this), qi::_1)];
		term = (-number >> -monomial)[qi::_val = px::bind(&PolynomialParser<Pol>::newTerm, px::ref(*this), qi::_1, qi::_2)];
		polynomial = (term >> *(operation >> term))[qi::_val = px::bind(&PolynomialParser<Pol>::addTerms, px::ref(*this), qi::_1, qi::_2)];
		expr = ("(" >> expr_sum >> ")") | polynomial;
		expr_product = (expr % "*")[qi::_val = px::bind(&PolynomialParser<Pol>::mul, px::ref(*this), qi::_1)];
		expr_sum = (expr_product >> *(operation >> expr_product))[qi::_val = px::bind(&PolynomialParser<Pol>::addPolynomials, px::ref(*this), qi::_1, qi::_2)];
		main = expr_sum;
	}
	
	void addVariable(Variable::Arg v) {
		varmap.add(VariablePool::getInstance().getName(v), v);
	}
	
private:
	enum Operation { ADD, SUB };
	
	Variable newVariable(const std::string& s) {
		Variable v = freshRealVariable(s);
		varmap.add(s, v);
		return v;
	}
	Monomial::Arg newMonomial(const std::vector<boost::fusion::vector2<Variable,typename Pol::CoeffType>>& data) const {
		Monomial::Arg res;
		for (const auto& term: data) {
			res = res * createMonomial(boost::fusion::at_c<0>(term), exponent(carl::toInt<std::size_t>(boost::fusion::at_c<1>(term))));
		}
		return res;
	}
	Term<typename Pol::CoeffType> newTerm(const boost::optional<typename Pol::CoeffType>& c, const boost::optional<Monomial::Arg>& m) {
		if (c && m) return Term<typename Pol::CoeffType>(c.get(), m.get());
		else if (c) return Term<typename Pol::CoeffType>(c.get());
		else if (m) return Term<typename Pol::CoeffType>(m.get());
		CARL_LOG_ERROR("carl.parser", "Parsed an empty term.");
		return Term<typename Pol::CoeffType>();
	}
	Pol addTerms(const Term<typename Pol::CoeffType>& first, const std::vector<boost::fusion::vector2<Operation,Term<typename Pol::CoeffType>>>& ops) {
		Pol res(first);
		for (const auto& op: ops) {
			switch (boost::fusion::at_c<0>(op)) {
			case ADD: res += boost::fusion::at_c<1>(op); break;
			case SUB: res -= boost::fusion::at_c<1>(op); break;
			}
		}
		return res;
	}
	Pol mul(const std::vector<Pol>& ops) {
		Pol res(typename Pol::CoeffType(1));
		for (const auto& op: ops) res *= op;
		return res;
	}
	Pol addPolynomials(const Pol& first, const std::vector<boost::fusion::vector2<Operation,Pol>>& ops) {
		Pol res = first;
		for (const auto& op: ops) {
			switch (boost::fusion::at_c<0>(op)) {
			case ADD: res += boost::fusion::at_c<1>(op); break;
			case SUB: res -= boost::fusion::at_c<1>(op); break;
			}
		}
		return res;
	}
	
	qi::symbols<char, Operation> operation;
	qi::symbols<char, Variable> varmap;
	qi::rule<Iterator, std::string(), Skipper> varname;
	qi::real_parser<typename Pol::CoeffType,RationalPolicies<typename Pol::CoeffType>> number;
	qi::rule<Iterator, Variable(), Skipper> variable;
	qi::rule<Iterator, Monomial::Arg(), Skipper> monomial;
	qi::rule<Iterator, Term<typename Pol::CoeffType>(), Skipper> term;
	qi::rule<Iterator, Pol(), Skipper, qi::locals<Pol>> polynomial;
	qi::rule<Iterator, Pol(), Skipper> expr;
	qi::rule<Iterator, Pol(), Skipper> expr_product;
	qi::rule<Iterator, Pol(), Skipper, qi::locals<Pol>> expr_sum;
	qi::rule<Iterator, Pol(), Skipper> main;
};


}
}<|MERGE_RESOLUTION|>--- conflicted
+++ resolved
@@ -5,14 +5,9 @@
 
 #pragma once
 
-<<<<<<< HEAD
-#include "Common.h"
-#include "../../numbers/numbers.h"
-=======
 #include "carl/numbers/numbers.h"
 #include <boost/version.hpp>
 #include "Common.h"
->>>>>>> b1b40883
 
 #if BOOST_VERSION >= 105900
 #ifdef USE_CLN_NUMBERS

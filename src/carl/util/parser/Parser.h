/**
 * @file Parser.h
 * @author Gereon Kremer <gereon.kremer@cs.rwth-aachen.de>
 */

#pragma once

#include <sstream>

#include "../../core/logging.h"
#include "Common.h"
<<<<<<< HEAD
#include "ExpressionParser.h"
=======
#include "FormulaParser.h"
#include "PolynomialParser.h"
#include "RationalFunctionParser.h"
>>>>>>> 06aca0aa

namespace carl {
namespace parser {

template<typename Pol>
class Parser {
private:
	Skipper skipper;
<<<<<<< HEAD
	ExpressionParser<Coeff> expressionParser;
	typedef typename ExpressionParser<Coeff>::expr_type expr_type;
=======
	PolynomialParser<Pol> polynomialParser;
	RationalFunctionParser<Pol> ratfunParser;
	FormulaParser<Pol> formulaParser;
>>>>>>> 06aca0aa
	
	void parse(const std::string& s, expr_type& res) {
		auto begin = s.begin();
		bool parseResult = qi::phrase_parse(begin, s.end(), expressionParser, skipper, res);
		if (!parseResult) {
			CARL_LOG_ERROR("carl.parser", "Parsing \"" << s << "\" failed.");
			throw std::runtime_error("Unable to parse expression");
		}
		//boost::apply_visitor(typename ExpressionParser<Coeff>::print_expr_type(), res);
	}
public:
	
<<<<<<< HEAD
	Poly<Coeff> polynomial(const std::string& s) {
		expr_type res;
		parse(s, res);
		return boost::apply_visitor(typename ExpressionParser<Coeff>::to_poly(), res);
	}
	
	RatFun<Coeff> rationalFunction(const std::string& s) {
		expr_type res;
		parse(s, res);
		return boost::apply_visitor(typename ExpressionParser<Coeff>::to_ratfun(), res);
=======
	Pol polynomial(const std::string& s) {
		Pol res;
		if (!parse(s, polynomialParser, res)) {
			CARL_LOG_ERROR("carl.parser", "Parsing \"" << s << "\" to a polynomial failed.");
		}
		return res;
	}
	
	RatFun<Pol> rationalFunction(const std::string& s) {
		RatFun<Pol> res;
		if (!parse(s, ratfunParser, res)) {
			CARL_LOG_ERROR("carl.parser", "Parsing \"" << s << "\" to a rational function failed.");
		}
		return res;
>>>>>>> 06aca0aa
	}
	
	Formula<Pol> formula(const std::string& s) {
		Formula<Pol> res;
		if (!parse(s, formulaParser, res)) {
            std::cout << "NOPE!" << std::endl;
			CARL_LOG_ERROR("carl.parser", "Parsing \"" << s << "\" to a formula failed.");
		}
		return res;
	}
	
	void addVariable(Variable::Arg v) {
<<<<<<< HEAD
		expressionParser.addVariable(v);
=======
        if( v.getType() == VariableType::VT_BOOL )
            formulaParser.addVariable(v);
        else
            polynomialParser.addVariable(v);
>>>>>>> 06aca0aa
	}
};

}
}<|MERGE_RESOLUTION|>--- conflicted
+++ resolved
@@ -8,14 +8,9 @@
 #include <sstream>
 
 #include "../../core/logging.h"
-#include "Common.h"
-<<<<<<< HEAD
-#include "ExpressionParser.h"
-=======
 #include "FormulaParser.h"
 #include "PolynomialParser.h"
 #include "RationalFunctionParser.h"
->>>>>>> 06aca0aa
 
 namespace carl {
 namespace parser {
@@ -24,38 +19,17 @@
 class Parser {
 private:
 	Skipper skipper;
-<<<<<<< HEAD
-	ExpressionParser<Coeff> expressionParser;
-	typedef typename ExpressionParser<Coeff>::expr_type expr_type;
-=======
 	PolynomialParser<Pol> polynomialParser;
 	RationalFunctionParser<Pol> ratfunParser;
 	FormulaParser<Pol> formulaParser;
->>>>>>> 06aca0aa
 	
-	void parse(const std::string& s, expr_type& res) {
+	template<typename Result, typename Parser>
+	bool parse(const std::string& s, const Parser& parser, Result& res) {
 		auto begin = s.begin();
-		bool parseResult = qi::phrase_parse(begin, s.end(), expressionParser, skipper, res);
-		if (!parseResult) {
-			CARL_LOG_ERROR("carl.parser", "Parsing \"" << s << "\" failed.");
-			throw std::runtime_error("Unable to parse expression");
-		}
-		//boost::apply_visitor(typename ExpressionParser<Coeff>::print_expr_type(), res);
+		return qi::phrase_parse(begin, s.end(), parser, skipper, res);
 	}
 public:
 	
-<<<<<<< HEAD
-	Poly<Coeff> polynomial(const std::string& s) {
-		expr_type res;
-		parse(s, res);
-		return boost::apply_visitor(typename ExpressionParser<Coeff>::to_poly(), res);
-	}
-	
-	RatFun<Coeff> rationalFunction(const std::string& s) {
-		expr_type res;
-		parse(s, res);
-		return boost::apply_visitor(typename ExpressionParser<Coeff>::to_ratfun(), res);
-=======
 	Pol polynomial(const std::string& s) {
 		Pol res;
 		if (!parse(s, polynomialParser, res)) {
@@ -70,7 +44,6 @@
 			CARL_LOG_ERROR("carl.parser", "Parsing \"" << s << "\" to a rational function failed.");
 		}
 		return res;
->>>>>>> 06aca0aa
 	}
 	
 	Formula<Pol> formula(const std::string& s) {
@@ -83,14 +56,10 @@
 	}
 	
 	void addVariable(Variable::Arg v) {
-<<<<<<< HEAD
-		expressionParser.addVariable(v);
-=======
         if( v.getType() == VariableType::VT_BOOL )
             formulaParser.addVariable(v);
         else
             polynomialParser.addVariable(v);
->>>>>>> 06aca0aa
 	}
 };
 

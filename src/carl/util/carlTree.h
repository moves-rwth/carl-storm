--- conflicted
+++ resolved
@@ -25,16 +25,12 @@
 template<typename T>
 class tree {
 private:
-<<<<<<< HEAD
 #ifdef __VS
 	//Warning: might lead to problem when using 64bit
 	static const std::size_t MAXINT = UINT_MAX;
 #else
 	static const std::size_t MAXINT = std::numeric_limits<std::size_t>::max();
 #endif
-=======
-	static const std::size_t MAXINT = std::numeric_limits<std::size_t>::max();
->>>>>>> ceb55432
 	struct Node {
 		std::size_t id;
 		mutable T data;

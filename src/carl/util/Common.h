/**
 * Common.h
 * @author Florian Corzilius<corzilius@cs.rwth-aachen.de>
 * @since 2013-10-07
 * @version 2014-10-30
 */

#pragma once

#include <vector>
#include <set>
#include <string.h>
#include <unordered_set>
#include <unordered_map>

#include "../core/Variable.h"
#include "../core/VariableInformation.h"

namespace carl
{

	// Enumerations.
	/// @todo Are these enumerations needed in carl or should we put them to smtrat?
	enum class Variable_Domain: unsigned { BOOLEAN = 0, REAL = 1, INTEGER = 2 };
	
	enum class Logic : unsigned { UNDEFINED, QF_NRA, QF_LRA, QF_NIA, QF_LIA };
	inline std::ostream& operator<<(std::ostream& os, const Logic& l)
	{
		switch (l) 
		{
			case Logic::UNDEFINED:	os << "undefined"; break;
			case Logic::QF_NRA:		os << "QF_NRA"; break;
			case Logic::QF_LRA:		os << "QF_LRA"; break;
			case Logic::QF_NIA:		os << "QF_NIA"; break;
			case Logic::QF_LIA:		os << "QF_LIA"; break;
		}
		return os;
	}
	
	/// @todo Is this enumerations needed in carl or should we put them to smtrat?
	///An enum with the possible answer a Module can give
	enum Answer { True = 0, False = 1, Unknown = 2 };
	
	// Structures.
	
	template<typename T> 
	struct pointerEqual
	{
		bool operator()( const T* _argA, const T* _argB ) const
		{
			return (*_argA)==(*_argB);
		}
	};
	
	template<typename T> 
	struct pointerEqualWithNull
	{
		bool operator()( const T* _argA, const T* _argB ) const
		{
			if( _argA == nullptr || _argB == nullptr )
				return _argA == _argB;
			return (*_argA)==(*_argB);
		}
	};
	
	template<typename T> 
	struct pointerLess
	{
		bool operator()( const T* _argA, const T* _argB ) const
		{
			return (*_argA)<(*_argB);
		}
	};

	template<typename T> 
	struct pointerHash
	{
		size_t operator()( const T* _arg ) const
		{
			return std::hash<T>()( *_arg );
		}
	};

	template<typename T> 
	struct pointerHashWithNull
	{
		size_t operator()( const T* _arg ) const
		{
			if( _arg == nullptr )
				return 0;
			return std::hash<T>()( *_arg );
		}
	};
	
	template<typename T> 
	struct sharedPointerEqual
	{
		bool operator()( std::shared_ptr<const T> _argA, std::shared_ptr<const T> _argB ) const
		{
			return (*_argA)==(*_argB);
		}
	};
	
	template<typename T> 
	struct sharedPointerEqualWithNull
	{
		bool operator()( std::shared_ptr<const T> _argA, std::shared_ptr<const T> _argB ) const
		{
			if( _argA == nullptr || _argB == nullptr )
				return _argA == _argB;
			return (*_argA)==(*_argB);
		}
	};
	
	template<typename T> 
	struct sharedPointerLess
	{
		bool operator()( std::shared_ptr<const T> _argA, std::shared_ptr<const T> _argB ) const
		{
			return (*_argA)<(*_argB);
		}
	};

	template<typename T> 
	struct sharedPointerHash
	{
		size_t operator()( std::shared_ptr<const T> _arg ) const
		{
			return std::hash<T>()( *_arg );
		}
	};

<<<<<<< HEAD
    template<typename T> 
    struct sharedPointerHashWithNull
    {
        size_t operator()( std::shared_ptr<const T> _arg ) const
        {
            if( _arg == nullptr )
                return 0;
            return std::hash<T>()( *_arg );
        }
    };
    
    // Further type definitions.
    template<typename T> 
    using EvaluationMap = std::map<Variable, T>;
    
    template<typename Pol>
    using VarInfo = VariableInformation<true, Pol>;
    
    template<typename Pol>
    using VarInfoMap = std::map<Variable, VarInfo<Pol>>;
    
    typedef std::set<Variable> Variables;

	typedef std::vector<Variables> QuantifiedVariables;
    
    template<typename T> 
    using PointerSet = std::set<const T*, pointerLess<T>>;
    
    template<typename T> 
    using PointerMultiSet = std::multiset<const T*, pointerLess<T>>;
    
    template<typename T1,typename T2> 
    using PointerMap = std::map<const T1*, T2, pointerLess<T1>>;
    
    template<typename T> 
    using SharedPointerSet = std::set<std::shared_ptr<const T>, sharedPointerLess<T>>;
    
    template<typename T> 
    using SharedPointerMultiSet = std::multiset<std::shared_ptr<const T>, sharedPointerLess<T>>;
    
    template<typename T1,typename T2> 
    using SharedPointerMap = std::map<std::shared_ptr<const T1>, T2, sharedPointerLess<T1>>;
    
    template<typename T> 
    using FastSet = std::unordered_set<const T, std::hash<T>>;
    
    template<typename T1,typename T2> 
    using FastMap = std::unordered_map<const T1, T2, std::hash<T1>>;
    
    template<typename T> 
    using FastPointerSet = std::unordered_set<const T*, pointerHash<T>, pointerEqual<T>>;
    
    template<typename T1,typename T2> 
    using FastPointerMap = std::unordered_map<const T1*, T2, pointerHash<T1>, pointerEqual<T1>>;
    
    template<typename T> 
    using FastSharedPointerSet = std::unordered_set<std::shared_ptr<const T>, sharedPointerHash<T>, sharedPointerEqual<T>>;
    
    template<typename T1,typename T2> 
    using FastSharedPointerMap = std::unordered_map<std::shared_ptr<const T1>, T2, sharedPointerHash<T1>, sharedPointerEqual<T1>>;
    
    template<typename T> 
    using FastPointerSetB = std::unordered_set<const T*, pointerHashWithNull<T>, pointerEqualWithNull<T>>;
    
    template<typename T1,typename T2> 
    using FastPointerMapB = std::unordered_map<const T1*, T2, pointerHashWithNull<T1>, pointerEqualWithNull<T1>>;
    
    template<typename T> 
    using FastSharedPointerSetB = std::unordered_set<std::shared_ptr<const T>, sharedPointerHashWithNull<T>, pointerEqualWithNull<T>>;
    
    template<typename T1,typename T2> 
    using FastSharedPointerMapB = std::unordered_map<std::shared_ptr<const T1>, T2, sharedPointerHashWithNull<T1>, pointerEqualWithNull<T1>>;
    
    template<typename Pol>
    using Factors = FastMap<Pol,unsigned>;
    
    template<template<typename> class Operator, typename Pol>
    using Contractor = Contraction<Operator, Pol>;
    
    // Constants.
    ///@todo move static variables to own cpp
    
    static const unsigned MAX_DEGREE_FOR_FACTORIZATION = 6;
    
    static const unsigned MIN_DEGREE_FOR_FACTORIZATION = 2;
    
    static const unsigned MAX_DIMENSION_FOR_FACTORIZATION = 6;
    
    static const unsigned MAX_NUMBER_OF_MONOMIALS_FOR_FACTORIZATION = 7;
    
    // Macros.
=======
	template<typename T> 
	struct sharedPointerHashWithNull
	{
		size_t operator()( std::shared_ptr<const T> _arg ) const
		{
			if( _arg == nullptr )
				return 0;
			return std::hash<T>()( *_arg );
		}
	};
	
	// Further type definitions.
	template<typename T> 
	using EvaluationMap = std::map<Variable, T>;
	
	template<typename Polynomial>
	using VarInfo = VariableInformation<true, Polynomial>;
	
	template<typename Polynomial>
	using VarInfoMap = std::map<Variable, VarInfo<Polynomial>>;
	
	typedef std::set<Variable> Variables;

	typedef std::vector<Variables> QuantifiedVariables;
	
	template<typename T> 
	using PointerSet = std::set<const T*, pointerLess<T>>;
	
	template<typename T> 
	using PointerMultiSet = std::multiset<const T*, pointerLess<T>>;
	
	template<typename T1,typename T2> 
	using PointerMap = std::map<const T1*, T2, pointerLess<T1>>;
	
	template<typename T> 
	using SharedPointerSet = std::set<std::shared_ptr<const T>, sharedPointerLess<T>>;
	
	template<typename T> 
	using SharedPointerMultiSet = std::multiset<std::shared_ptr<const T>, sharedPointerLess<T>>;
	
	template<typename T1,typename T2> 
	using SharedPointerMap = std::map<std::shared_ptr<const T1>, T2, sharedPointerLess<T1>>;
	
	template<typename T> 
	using FastSet = std::unordered_set<const T, std::hash<T>>;
	
	template<typename T1,typename T2> 
	using FastMap = std::unordered_map<const T1, T2, std::hash<T1>>;
	
	template<typename T> 
	using FastPointerSet = std::unordered_set<const T*, pointerHash<T>, pointerEqual<T>>;
	
	template<typename T1,typename T2> 
	using FastPointerMap = std::unordered_map<const T1*, T2, pointerHash<T1>, pointerEqual<T1>>;
	
	template<typename T> 
	using FastSharedPointerSet = std::unordered_set<std::shared_ptr<const T>, sharedPointerHash<T>, sharedPointerEqual<T>>;
	
	template<typename T1,typename T2> 
	using FastSharedPointerMap = std::unordered_map<std::shared_ptr<const T1>, T2, sharedPointerHash<T1>, sharedPointerEqual<T1>>;
	
	template<typename T> 
	using FastPointerSetB = std::unordered_set<const T*, pointerHashWithNull<T>, pointerEqualWithNull<T>>;
	
	template<typename T1,typename T2> 
	using FastPointerMapB = std::unordered_map<const T1*, T2, pointerHashWithNull<T1>, pointerEqualWithNull<T1>>;
	
	template<typename T> 
	using FastSharedPointerSetB = std::unordered_set<std::shared_ptr<const T>, sharedPointerHashWithNull<T>, pointerEqualWithNull<T>>;
	
	template<typename T1,typename T2> 
	using FastSharedPointerMapB = std::unordered_map<std::shared_ptr<const T1>, T2, sharedPointerHashWithNull<T1>, pointerEqualWithNull<T1>>;
	
	template<typename Polynomial>
	using Factors = FastMap<Polynomial,unsigned>;
	
	// Constants.
	///@todo move static variables to own cpp
	
	static const unsigned MAX_DEGREE_FOR_FACTORIZATION = 6;
	
	static const unsigned MIN_DEGREE_FOR_FACTORIZATION = 2;
	
	static const unsigned MAX_DIMENSION_FOR_FACTORIZATION = 6;
	
	static const unsigned MAX_NUMBER_OF_MONOMIALS_FOR_FACTORIZATION = 7;
	
	// Macros.
>>>>>>> 9116257d

	#define CIRCULAR_SHIFT(_intType, _value, _shift) ((_value << _shift) | (_value >> (sizeof(_intType)*8 - _shift)))
	
}	// namespace carl



<|MERGE_RESOLUTION|>--- conflicted
+++ resolved
@@ -130,7 +130,6 @@
 		}
 	};
 
-<<<<<<< HEAD
     template<typename T> 
     struct sharedPointerHashWithNull
     {
@@ -222,96 +221,6 @@
     static const unsigned MAX_NUMBER_OF_MONOMIALS_FOR_FACTORIZATION = 7;
     
     // Macros.
-=======
-	template<typename T> 
-	struct sharedPointerHashWithNull
-	{
-		size_t operator()( std::shared_ptr<const T> _arg ) const
-		{
-			if( _arg == nullptr )
-				return 0;
-			return std::hash<T>()( *_arg );
-		}
-	};
-	
-	// Further type definitions.
-	template<typename T> 
-	using EvaluationMap = std::map<Variable, T>;
-	
-	template<typename Polynomial>
-	using VarInfo = VariableInformation<true, Polynomial>;
-	
-	template<typename Polynomial>
-	using VarInfoMap = std::map<Variable, VarInfo<Polynomial>>;
-	
-	typedef std::set<Variable> Variables;
-
-	typedef std::vector<Variables> QuantifiedVariables;
-	
-	template<typename T> 
-	using PointerSet = std::set<const T*, pointerLess<T>>;
-	
-	template<typename T> 
-	using PointerMultiSet = std::multiset<const T*, pointerLess<T>>;
-	
-	template<typename T1,typename T2> 
-	using PointerMap = std::map<const T1*, T2, pointerLess<T1>>;
-	
-	template<typename T> 
-	using SharedPointerSet = std::set<std::shared_ptr<const T>, sharedPointerLess<T>>;
-	
-	template<typename T> 
-	using SharedPointerMultiSet = std::multiset<std::shared_ptr<const T>, sharedPointerLess<T>>;
-	
-	template<typename T1,typename T2> 
-	using SharedPointerMap = std::map<std::shared_ptr<const T1>, T2, sharedPointerLess<T1>>;
-	
-	template<typename T> 
-	using FastSet = std::unordered_set<const T, std::hash<T>>;
-	
-	template<typename T1,typename T2> 
-	using FastMap = std::unordered_map<const T1, T2, std::hash<T1>>;
-	
-	template<typename T> 
-	using FastPointerSet = std::unordered_set<const T*, pointerHash<T>, pointerEqual<T>>;
-	
-	template<typename T1,typename T2> 
-	using FastPointerMap = std::unordered_map<const T1*, T2, pointerHash<T1>, pointerEqual<T1>>;
-	
-	template<typename T> 
-	using FastSharedPointerSet = std::unordered_set<std::shared_ptr<const T>, sharedPointerHash<T>, sharedPointerEqual<T>>;
-	
-	template<typename T1,typename T2> 
-	using FastSharedPointerMap = std::unordered_map<std::shared_ptr<const T1>, T2, sharedPointerHash<T1>, sharedPointerEqual<T1>>;
-	
-	template<typename T> 
-	using FastPointerSetB = std::unordered_set<const T*, pointerHashWithNull<T>, pointerEqualWithNull<T>>;
-	
-	template<typename T1,typename T2> 
-	using FastPointerMapB = std::unordered_map<const T1*, T2, pointerHashWithNull<T1>, pointerEqualWithNull<T1>>;
-	
-	template<typename T> 
-	using FastSharedPointerSetB = std::unordered_set<std::shared_ptr<const T>, sharedPointerHashWithNull<T>, pointerEqualWithNull<T>>;
-	
-	template<typename T1,typename T2> 
-	using FastSharedPointerMapB = std::unordered_map<std::shared_ptr<const T1>, T2, sharedPointerHashWithNull<T1>, pointerEqualWithNull<T1>>;
-	
-	template<typename Polynomial>
-	using Factors = FastMap<Polynomial,unsigned>;
-	
-	// Constants.
-	///@todo move static variables to own cpp
-	
-	static const unsigned MAX_DEGREE_FOR_FACTORIZATION = 6;
-	
-	static const unsigned MIN_DEGREE_FOR_FACTORIZATION = 2;
-	
-	static const unsigned MAX_DIMENSION_FOR_FACTORIZATION = 6;
-	
-	static const unsigned MAX_NUMBER_OF_MONOMIALS_FOR_FACTORIZATION = 7;
-	
-	// Macros.
->>>>>>> 9116257d
 
 	#define CIRCULAR_SHIFT(_intType, _value, _shift) ((_value << _shift) | (_value >> (sizeof(_intType)*8 - _shift)))
 	

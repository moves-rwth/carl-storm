--- conflicted
+++ resolved
@@ -6,13 +6,8 @@
 				Test_Term.cpp
 				Test_MultivariatePolynomial.cpp
 				Test_UnivariatePolynomial.cpp
-<<<<<<< HEAD
 				#Test_MultivariateHensel.cpp
-#				Test_MultivariateGCD.cpp
-=======
-				Test_MultivariateHensel.cpp
-				Test_MultivariateGCD.cpp
->>>>>>> 6197c94e
+				#Test_MultivariateGCD.cpp
 				
 				 )
 target_link_libraries(runCoreTests ${GTEST_LIBRARIES} lib_carl ${libraries})

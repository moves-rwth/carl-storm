--- conflicted
+++ resolved
@@ -5,22 +5,7 @@
 #include "carl/core/FactorizedPolynomial.h"
 #include "carl/util/platform.h"
 
-<<<<<<< HEAD
-#ifdef COMPARE_WITH_GINAC
-	#include <cln/cln.h>
-	typedef cln::cl_RA Rational;
-#elif defined(__WIN)
-	#pragma warning(push, 0)
-	#include <mpirxx.h>
-	#pragma warning(pop)
-	typedef mpq_class Rational;
-#else
-	#include <gmpxx.h>
-	typedef mpq_class Rational;
-#endif
-=======
 #include "../Common.h"
->>>>>>> b1b40883
 
 using namespace carl;
 
@@ -282,5 +267,4 @@
     RFactFunc r2(fp3, fp2*fp2);
 
 	EXPECT_EQ(r2, r1.derivative(sp.variables().at("x")));
-
 }
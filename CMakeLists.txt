--- conflicted
+++ resolved
@@ -88,8 +88,6 @@
 
 option (CARL_COMPILE_BENCHMARKS "Compile Benchmarks" OFF)
 
-option (CARL_COMPILE_BENCHMARKS "Compile Benchmarks" OFF)
-
 set(CLANG_SANITIZER "none" CACHE STRING "Compile with the respective sanitizer")
 set_property(CACHE CLANG_SANITIZER PROPERTY STRINGS none address memory thread)
 set(CMAKE_EXPORT_COMPILE_COMMANDS ON)
@@ -107,36 +105,17 @@
 set(CARL_LIB_INSTALL_DIR lib/ CACHE PATH "Installation directory for libraries")
 set(CARL_BIN_INSTALL_DIR bin/ CACHE PATH "Installation directory for executables")
 set(CARL_CMAKE_INSTALL_DIR lib/cmake/ CACHE PATH "Installation directory for executables")
-<<<<<<< HEAD
-
-
-
-if(PROJECT_IS_TOP_LEVEL)
-	set(DEF_INSTALL_CMAKE_DIR lib/cmake/carl)
-	if (PROJECT_IS_TOP_LEVEL)
-		set(CMAKE_INSTALL_DIR ${DEF_INSTALL_CMAKE_DIR} CACHE PATH  "Installation directory for CMake files")
-	endif()
-endif ()
-
-if(APPLE AND ${CMAKE_SYSTEM_PROCESSOR} MATCHES arm64)
-	message(STATUS "carl - Detected that target system uses Apple Silicon.")
-=======
-
-
-
-if(WIN32 AND NOT CYGWIN)
-  set(DEF_INSTALL_CMAKE_DIR CMake)
-else()
-  set(DEF_INSTALL_CMAKE_DIR lib/cmake/carl)
-endif()
+
+
+
+
+set(DEF_INSTALL_CMAKE_DIR lib/cmake/carl)
 if (PROJECT_IS_TOP_LEVEL)
 	set(CMAKE_INSTALL_DIR ${DEF_INSTALL_CMAKE_DIR} CACHE PATH  "Installation directory for CMake files")
 endif()
 
 if(APPLE AND ${CMAKE_SYSTEM_PROCESSOR} MATCHES arm64)
     message(STATUS "carl - Detected that target system uses Apple Silicon.")
->>>>>>> 9e28ed8e
-	message(WARNING "carl - Compiling natively on Apple Silicon is experimental. Please report issues to support@stormchecker.org. For more information visit https://www.stormchecker.org/documentation/obtain-storm/apple-silicon.html")
 	set(APPLE_SILICON 1)
 endif()
 
@@ -274,21 +253,15 @@
 # we only search for this libraries in the system, if we do not force using the shipped resources.
 if(PROJECT_IS_TOP_LEVEL)
 	enable_testing()
-<<<<<<< HEAD
 	#include(coverage)
-=======
-	include(coverage)
->>>>>>> 9e28ed8e
 endif()
 
 #dl must be linked LAST as this is required for the stacktrace in util/platform.h
 
-<<<<<<< HEAD
 list(APPEND carl_LIBRARIES_DYNAMIC pthread dl)
 
 
-=======
->>>>>>> 9e28ed8e
+#dl must be linked LAST as this is required for the stacktrace in util/platform.h
 if (TARGET Doxygen::doxygen AND PROJECT_IS_TOP_LEVEL)
 	include(clang-tidy)
 	include(resources/doc-resources.cmake)

<<<<<<< HEAD
=======
option(CARL_EXPORT_TO_CMAKE "Export the project to CMake for easy inclusion" ON)
>>>>>>> 9e28ed8e

# Add all targets to the build-tree export set
export(TARGETS ${CARL_TARGETS} FILE "${PROJECT_BINARY_DIR}/carlTargets.cmake")


# Export the package for use from the build-tree
# (this registers the build-tree with a global CMake-registry)
if(CARL_EXPORT_TO_CMAKE)
	message(STATUS "Registered with cmake")
	set(CMAKE_EXPORT_PACKAGE_REGISTRY ON)
	export(PACKAGE carl)
endif()

set(DEP_TARGETS "")
if(USE_BLISS)
	export_target(DEP_TARGETS BLISS_SHARED)
	export_target(DEP_TARGETS BLISS_STATIC)
endif()
if(USE_CLN_NUMBERS)
	export_target(DEP_TARGETS CLN_SHARED)
	export_target(DEP_TARGETS CLN_STATIC GMP_STATIC)
endif()
if(USE_GINAC)
	export_target(DEP_TARGETS GINAC_SHARED CLN_SHARED)
#	export_target(DEP_TARGETS GINAC_STATIC CLN_STATIC)
endif()
if(USE_COCOA)
	export_target(DEP_TARGETS COCOA_SHARED GMPXX_SHARED GMP_SHARED pthread)
	export_target(DEP_TARGETS COCOA_STATIC GMPXX_STATIC GMP_STATIC pthread)
endif()
export_target(DEP_TARGETS GMP_SHARED)
export_target(DEP_TARGETS GMP_STATIC)
export_target(DEP_TARGETS GMPXX_SHARED)
export_target(DEP_TARGETS GMPXX_STATIC GMP_STATIC)
export_target(DEP_TARGETS EIGEN3)

export_target_recursive(DEP_TARGETS Boost_SHARED INTERFACE_LINK_LIBRARIES)
export_target_recursive(DEP_TARGETS Boost_STATIC INTERFACE_LINK_LIBRARIES)

export_target(DEP_TARGETS Doxygen::doxygen)

set(EXP_OPTIONS "")
foreach(option ${EXPORTED_OPTIONS})
	set(EXP_OPTIONS "${EXP_OPTIONS}\nset(CARL_${option} \"${${option}}\")")
endforeach()

include(CMakePackageConfigHelpers)

write_basic_package_version_file(${CMAKE_CURRENT_BINARY_DIR}/carlConfigVersion.cmake
	COMPATIBILITY AnyNewerVersion
)

# ... for the build tree
set(CONF_INCLUDE_DIRS "${PROJECT_SOURCE_DIR}/src") # TODO looks not correct, this would be hypro_INCLUDE_DIR

configure_package_config_file(
	cmake/carlConfig.cmake.in
	${PROJECT_BINARY_DIR}/carlConfig.cmake
	INSTALL_DESTINATION ${PROJECT_BINARY_DIR}
	PATH_VARS CARL_INCLUDE_INSTALL_DIR #SYSCONFIG_INSTALL_DIR
)
 # ... for the install tree
set(CONF_INCLUDE_DIRS "\${CMAKE_INSTALL_DIR}/${CARL_INCLUDE_INSTALL_DIR}")

configure_package_config_file(
	cmake/carlConfig.cmake.in
	${PROJECT_BINARY_DIR}/carlConfig.install.cmake
	INSTALL_DESTINATION ${CARL_CMAKE_INSTALL_DIR}
	PATH_VARS CARL_INCLUDE_INSTALL_DIR #SYSCONFIG_INSTALL_DIR
)<|MERGE_RESOLUTION|>--- conflicted
+++ resolved
@@ -1,8 +1,3 @@
-<<<<<<< HEAD
-=======
-option(CARL_EXPORT_TO_CMAKE "Export the project to CMake for easy inclusion" ON)
->>>>>>> 9e28ed8e
-
 # Add all targets to the build-tree export set
 export(TARGETS ${CARL_TARGETS} FILE "${PROJECT_BINARY_DIR}/carlTargets.cmake")
 

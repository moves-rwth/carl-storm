name: Build Test
# Builds and tests carl-storm on various platforms
# also deploys images to Dockerhub

on:
  push:
    branches:
      - master
  schedule:
    # run weekly
    - cron: '0 10 * * 2'
  # needed to trigger the workflow manually
  workflow_dispatch:
  pull_request:

env:
  # GitHub runners currently have two cores
  NR_JOBS: "2"

jobs:
  indepthTests:
    name: Build and Test
    runs-on: ubuntu-latest
    strategy:
      matrix:
        distro: ["debian-11", "debian-12", "ubuntu-20.04", "ubuntu-22.04"]
        debugOrRelease: ["debug", "release"]
    steps:
      - name: Setup configuration
        # this is strangely the best way to implement environment variables based on the value of another
        # GITHUB_ENV is a magic variable pointing to a file; if a line with format {NAME}={VALUE}
        # then the env variable with name NAME will be created/updated with VALUE
        run: |
          ([[ ${{ matrix.debugOrRelease }} == "debug" ]] && echo "BUILD_TYPE=Debug" || echo "BUILD_TYPE=Release") >> $GITHUB_ENV
      - name: Git clone
        uses: actions/checkout@v4

      - name: Build Carl-storm
        run: docker build -t movesrwth/carl-storm:ci-${{ matrix.debugOrRelease }} . --build-arg BASE_IMAGE=movesrwth/storm-basesystem:${{ matrix.distro }} --build-arg build_type=${BUILD_TYPE} --build-arg no_threads=${NR_JOBS}
      - name: Run Docker
        run: docker run -d -it --name ci --privileged movesrwth/carl-storm:ci-${{ matrix.debugOrRelease }}
      - name: Build tests
        run: docker exec ci bash -c "cd /opt/carl/build; make -j ${NR_JOBS}"
      - name: Run unit tests
        run: docker exec ci bash -c "cd /opt/carl/build; ctest test --output-on-failure"

  deploy:
    name: Build, Test and Deploy
    runs-on: ubuntu-latest
    strategy:
      matrix:
        distro: ["latest"]
        debugOrRelease: ["debug", "release"]
    steps:
      - name: Setup cmake arguments
        # this is strangely the best way to implement environment variables based on the value of another
        # GITHUB_ENV is a magic variable pointing to a file; if a line with format {NAME}={VALUE}
        # then the env variable with name NAME will be created/updated with VALUE
        run: |
          ([[ ${{ matrix.debugOrRelease }} == "debug" ]] && echo "BUILD_TYPE=Debug" || echo "BUILD_TYPE=Release") >> $GITHUB_ENV

      - name: Login into docker
        # Only login if using master on original repo (and not for pull requests or forks)
        if: github.repository_owner == 'moves-rwth' && github.ref == 'refs/heads/master'
        run: echo "${{ secrets.STORM_CI_DOCKER_PASSWORD }}" | docker login -u "${{ secrets.STORM_CI_DOCKER_USERNAME }}" --password-stdin
      - name: Git clone
        uses: actions/checkout@v4

      - name: Build Carl-storm
        run: docker build -t movesrwth/carl-storm:ci-${{ matrix.debugOrRelease }} . --build-arg BASE_IMAGE=movesrwth/storm-basesystem:${{ matrix.distro }} --build-arg build_type=${BUILD_TYPE} --build-arg no_threads=${NR_JOBS}
      - name: Run Docker
        run: docker run -d -it --name ci movesrwth/carl-storm:ci-${{ matrix.debugOrRelease }}
      - name: Build tests
        run: docker exec ci bash -c "cd /opt/carl/build; make -j ${NR_JOBS}"
      - name: Run unit tests
        run: docker exec ci bash -c "cd /opt/carl/build; ctest test --output-on-failure"
      - name: Deploy carl
        # Only deploy if using master on original repo (and not for pull requests or forks)
        if: github.repository_owner == 'moves-rwth' && github.ref == 'refs/heads/master'
        run: |
          docker commit ci movesrwth/carl-storm:ci-${{ matrix.debugOrRelease }}
          docker push movesrwth/carl-storm:ci-${{ matrix.debugOrRelease }}


  notify:
    name: Email notification
    runs-on: ubuntu-latest
    needs: [indepthTests, deploy]
    # Only run in main repo and even if previous step failed
    if: github.repository_owner == 'moves-rwth' && always()
    steps:
<<<<<<< HEAD
      - uses: technote-space/workflow-conclusion-action@v2
      - uses: dawidd6/action-send-mail@v3
=======
      - uses: technote-space/workflow-conclusion-action@v3
      - uses: dawidd6/action-send-mail@v2
>>>>>>> 0a6afa6a
        with:
          server_address: ${{ secrets.STORM_CI_MAIL_SERVER }}
          server_port: 587
          username: ${{ secrets.STORM_CI_MAIL_USERNAME }}
          password: ${{ secrets.STORM_CI_MAIL_PASSWORD }}
          subject: "[You broke it] CI run failed for ${{ github.repository }}"
          body:
            "CI job of ${{ github.repository }} has failed for commit ${{ github.sha }}.\n\
            The error type is: ${{ env.WORKFLOW_CONCLUSION }}.\n\n\
            For more information, see https://github.com/${{ github.repository }}/actions/runs/${{ github.run_id }}"
          to: ${{ secrets.STORM_CI_MAIL_RECIPIENTS }}
          from: Github Actions <you-broke-it@stormchecker.org>
        if: env.WORKFLOW_CONCLUSION != 'success' # notify only if failure<|MERGE_RESOLUTION|>--- conflicted
+++ resolved
@@ -89,13 +89,8 @@
     # Only run in main repo and even if previous step failed
     if: github.repository_owner == 'moves-rwth' && always()
     steps:
-<<<<<<< HEAD
-      - uses: technote-space/workflow-conclusion-action@v2
+      - uses: technote-space/workflow-conclusion-action@v3
       - uses: dawidd6/action-send-mail@v3
-=======
-      - uses: technote-space/workflow-conclusion-action@v3
-      - uses: dawidd6/action-send-mail@v2
->>>>>>> 0a6afa6a
         with:
           server_address: ${{ secrets.STORM_CI_MAIL_SERVER }}
           server_port: 587
